--- conflicted
+++ resolved
@@ -399,21 +399,6 @@
       // Let Dashboard know about the Lens panel type
       embeddable.registerAddFromLibraryType<LensSavedObjectAttributes>({
         onAdd: async (container, savedObject) => {
-<<<<<<< HEAD
-=======
-          const [services, { deserializeState }] = await Promise.all([
-            getStartServicesForEmbeddable(),
-            import('./async_services'),
-          ]);
-          // deserialize the saved object from visualize library
-          // this make sure to fit into the new embeddable model, where the following build()
-          // function expects a fully loaded runtime state
-          const state = await deserializeState(
-            services,
-            { savedObjectId: savedObject.id },
-            savedObject.references
-          );
->>>>>>> 83f3d614
           container.addNewPanel({
             panelType: LENS_EMBEDDABLE_TYPE,
             serializedState: {
