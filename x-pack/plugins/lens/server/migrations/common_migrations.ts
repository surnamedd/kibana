/*
 * Copyright Elasticsearch B.V. and/or licensed to Elasticsearch B.V. under one
 * or more contributor license agreements. Licensed under the Elastic License
 * 2.0; you may not use this file except in compliance with the Elastic License
 * 2.0.
 */

import { cloneDeep, mapValues } from 'lodash';
import type { PaletteOutput, CustomPaletteParams } from '@kbn/coloring';
import { SerializableRecord } from '@kbn/utility-types';
import {
  mergeMigrationFunctionMaps,
  MigrateFunction,
  MigrateFunctionsObject,
} from '@kbn/kibana-utils-plugin/common';
import {
  LensDocShapePre712,
  OperationTypePre712,
  LensDocShapePost712,
  LensDocShape713,
  LensDocShape714,
  LensDocShape715,
  VisStatePost715,
  VisStatePre715,
  VisState716,
  VisState810,
  VisState820,
  VisState830,
  CustomVisualizationMigrations,
  LensDocShape810,
  LensDocShape830,
  VisStatePre830,
<<<<<<< HEAD
  XYVisStatePre850,
  XYVisState850,
=======
  LensDocShape840,
>>>>>>> 759ea55f
} from './types';
import { DOCUMENT_FIELD_NAME, layerTypes, LegacyMetricState } from '../../common';
import { LensDocShape } from './saved_object_migrations';

export const commonRenameOperationsForFormula = (
  attributes: LensDocShapePre712
): LensDocShapePost712 => {
  const renameMapping = {
    avg: 'average',
    cardinality: 'unique_count',
    derivative: 'differences',
  } as const;
  function shouldBeRenamed(op: OperationTypePre712): op is keyof typeof renameMapping {
    return op in renameMapping;
  }
  const newAttributes = cloneDeep(attributes);
  const datasourceLayers = newAttributes.state.datasourceStates.indexpattern.layers || {};
  (newAttributes as LensDocShapePost712).state.datasourceStates.indexpattern.layers =
    Object.fromEntries(
      Object.entries(datasourceLayers).map(([layerId, layer]) => {
        return [
          layerId,
          {
            ...layer,
            columns: Object.fromEntries(
              Object.entries(layer.columns).map(([columnId, column]) => {
                const copy = {
                  ...column,
                  operationType: shouldBeRenamed(column.operationType)
                    ? renameMapping[column.operationType]
                    : column.operationType,
                };
                return [columnId, copy];
              })
            ),
          },
        ];
      })
    );
  return newAttributes as LensDocShapePost712;
};

export const commonRemoveTimezoneDateHistogramParam = (
  attributes: LensDocShape713
): LensDocShape714 => {
  const newAttributes = cloneDeep(attributes);
  const datasourceLayers = newAttributes.state.datasourceStates.indexpattern.layers || {};
  (newAttributes as LensDocShapePost712).state.datasourceStates.indexpattern.layers =
    Object.fromEntries(
      Object.entries(datasourceLayers).map(([layerId, layer]) => {
        return [
          layerId,
          {
            ...layer,
            columns: Object.fromEntries(
              Object.entries(layer.columns).map(([columnId, column]) => {
                if (column.operationType === 'date_histogram' && 'params' in column) {
                  const copy = { ...column, params: { ...column.params } };
                  delete copy.params.timeZone;
                  return [columnId, copy];
                }
                return [columnId, column];
              })
            ),
          },
        ];
      })
    );
  return newAttributes as LensDocShapePost712;
};

export const commonUpdateVisLayerType = (
  attributes: LensDocShape715<VisStatePre715>
): LensDocShape715<VisStatePost715> => {
  const newAttributes = cloneDeep(attributes);
  const visState = (newAttributes as LensDocShape715<VisStatePost715>).state.visualization;
  if ('layerId' in visState) {
    visState.layerType = layerTypes.DATA;
  }
  if ('layers' in visState) {
    for (const layer of visState.layers) {
      layer.layerType = layerTypes.DATA;
    }
  }
  return newAttributes as LensDocShape715<VisStatePost715>;
};

function moveDefaultPaletteToPercentCustomInPlace(palette?: PaletteOutput<CustomPaletteParams>) {
  if (palette?.params?.reverse && palette.params.name !== 'custom' && palette.params.stops) {
    // change to palette type to custom and migrate to a percentage type of mode
    palette.name = 'custom';
    palette.params.name = 'custom';
    // we can make strong assumptions here:
    // because it was a default palette reversed it means that stops were the default ones
    // so when migrating, because there's no access to active data, we could leverage the
    // percent rangeType to define colorStops in percent.
    //
    // Stops should be defined, but reversed, as the previous code was rewriting them on reverse.
    //
    // The only change the user should notice should be the mode changing from number to percent
    // but the final result *must* be identical
    palette.params.rangeType = 'percent';
    const steps = palette.params.stops.length;
    palette.params.rangeMin = 0;
    palette.params.rangeMax = 80;
    palette.params.steps = steps;
    palette.params.colorStops = palette.params.stops.map(({ color }, index) => ({
      color,
      stop: (index * 100) / steps,
    }));
    palette.params.stops = palette.params.stops.map(({ color }, index) => ({
      color,
      stop: ((1 + index) * 100) / steps,
    }));
  }
}

export const commonMakeReversePaletteAsCustom = (
  attributes: LensDocShape715<VisState716>
): LensDocShape715<VisState716> => {
  const newAttributes = cloneDeep(attributes);
  const vizState = (newAttributes as LensDocShape715<VisState716>).state.visualization;
  if (
    attributes.visualizationType !== 'lnsDatatable' &&
    attributes.visualizationType !== 'lnsHeatmap'
  ) {
    return newAttributes;
  }
  if ('columns' in vizState) {
    for (const column of vizState.columns) {
      if (column.colorMode && column.colorMode !== 'none') {
        moveDefaultPaletteToPercentCustomInPlace(column.palette);
      }
    }
  } else {
    moveDefaultPaletteToPercentCustomInPlace(vizState.palette);
  }
  return newAttributes;
};

export const commonRenameRecordsField = (attributes: LensDocShape810) => {
  const newAttributes = cloneDeep(attributes);
  Object.keys(newAttributes.state?.datasourceStates?.indexpattern?.layers || {}).forEach(
    (layerId) => {
      newAttributes.state.datasourceStates.indexpattern.layers[layerId].columnOrder.forEach(
        (columnId) => {
          const column =
            newAttributes.state.datasourceStates.indexpattern.layers[layerId].columns[columnId];
          if (column && column.operationType === 'count') {
            column.sourceField = DOCUMENT_FIELD_NAME;
          }
        }
      );
    }
  );
  return newAttributes;
};

export const commonRenameFilterReferences = (attributes: LensDocShape715): LensDocShape810 => {
  const newAttributes = cloneDeep(attributes);
  for (const filter of newAttributes.state.filters) {
    filter.meta.index = filter.meta.indexRefName;
    delete filter.meta.indexRefName;
  }
  return newAttributes as LensDocShape810;
};

export const commonSetLastValueShowArrayValues = (attributes: LensDocShape810): LensDocShape810 => {
  const newAttributes = cloneDeep(attributes);
  for (const layer of Object.values(newAttributes.state.datasourceStates.indexpattern.layers)) {
    for (const column of Object.values(layer.columns)) {
      if (
        column.operationType === 'last_value' &&
        !(typeof column.params.showArrayValues === 'boolean')
      ) {
        column.params.showArrayValues = true;
      }
    }
  }
  return newAttributes;
};

export const commonEnhanceTableRowHeight = (
  attributes: LensDocShape810<VisState810>
): LensDocShape810<VisState820> => {
  if (attributes.visualizationType !== 'lnsDatatable') {
    return attributes as LensDocShape810<VisState820>;
  }
  const visState810 = attributes.state.visualization as VisState810;
  const newAttributes = cloneDeep(attributes);
  const vizState = newAttributes.state.visualization as VisState820;
  vizState.rowHeight = visState810.fitRowToContent ? 'auto' : 'single';
  vizState.rowHeightLines = visState810.fitRowToContent ? 2 : 1;
  return newAttributes as LensDocShape810<VisState820>;
};

export const commonSetIncludeEmptyRowsDateHistogram = (
  attributes: LensDocShape810
): LensDocShape810 => {
  const newAttributes = cloneDeep(attributes);
  for (const layer of Object.values(newAttributes.state.datasourceStates.indexpattern.layers)) {
    for (const column of Object.values(layer.columns)) {
      if (column.operationType === 'date_histogram') {
        column.params.includeEmptyRows = true;
      }
    }
  }
  return newAttributes;
};

export const commonLockOldMetricVisSettings = (
  attributes: LensDocShape810
): LensDocShape830<VisState830> => {
  const newAttributes = cloneDeep(attributes);
  if (newAttributes.visualizationType !== 'lnsMetric') {
    return newAttributes as LensDocShape830<VisState830>;
  }

  const visState = newAttributes.state.visualization as LegacyMetricState;
  visState.textAlign = visState.textAlign ?? 'center';
  visState.titlePosition = visState.titlePosition ?? 'bottom';
  visState.size = visState.size ?? 'xl';
  return newAttributes as LensDocShape830<VisState830>;
};

export const commonPreserveOldLegendSizeDefault = (
  attributes: LensDocShape810
): LensDocShape830<VisState830> => {
  const newAttributes = cloneDeep(attributes);

  const pixelsToLegendSize: Record<string, string> = {
    undefined: 'auto',
    '80': 'small',
    '130': 'medium',
    '180': 'large',
    '230': 'xlarge',
  };

  if (['lnsXY', 'lnsHeatmap'].includes(newAttributes.visualizationType + '')) {
    const legendConfig = (newAttributes.state.visualization as { legend: { legendSize: number } })
      .legend;
    (legendConfig.legendSize as unknown as string) =
      pixelsToLegendSize[String(legendConfig.legendSize)];
  }

  if (newAttributes.visualizationType === 'lnsPie') {
    const layers = (newAttributes.state.visualization as { layers: Array<{ legendSize: number }> })
      .layers;

    layers.forEach((layer) => {
      (layer.legendSize as unknown as string) = pixelsToLegendSize[String(layer.legendSize)];
    });
  }

  return newAttributes as LensDocShape830<VisState830>;
};

const getApplyCustomVisualizationMigrationToLens = (id: string, migration: MigrateFunction) => {
  return (savedObject: { attributes: LensDocShape }) => {
    if (savedObject.attributes.visualizationType !== id) return savedObject;
    return {
      ...savedObject,
      attributes: {
        ...savedObject.attributes,
        state: {
          ...savedObject.attributes.state,
          visualization: migration(
            savedObject.attributes.state.visualization as SerializableRecord
          ),
        },
      },
    };
  };
};

/**
 * This creates a migration map that applies custom visualization migrations
 */
export const getLensCustomVisualizationMigrations = (
  customVisualizationMigrations: CustomVisualizationMigrations
) => {
  return Object.entries(customVisualizationMigrations)
    .map(([id, migrationGetter]) => {
      const migrationMap: MigrateFunctionsObject = {};
      const currentMigrations = migrationGetter();
      for (const version in currentMigrations) {
        if (currentMigrations.hasOwnProperty(version)) {
          migrationMap[version] = getApplyCustomVisualizationMigrationToLens(
            id,
            currentMigrations[version]
          );
        }
      }
      return migrationMap;
    })
    .reduce(
      (fullMigrationMap, currentVisualizationTypeMigrationMap) =>
        mergeMigrationFunctionMaps(fullMigrationMap, currentVisualizationTypeMigrationMap),
      {}
    );
};

/**
 * This creates a migration map that applies filter migrations to Lens visualizations
 */
export const getLensFilterMigrations = (
  filterMigrations: MigrateFunctionsObject
): MigrateFunctionsObject =>
  mapValues(filterMigrations, (migrate) => (lensDoc: { attributes: LensDocShape }) => ({
    ...lensDoc,
    attributes: {
      ...lensDoc.attributes,
      state: { ...lensDoc.attributes.state, filters: migrate(lensDoc.attributes.state.filters) },
    },
  }));

export const fixLensTopValuesCustomFormatting = (attributes: LensDocShape810): LensDocShape810 => {
  const newAttributes = cloneDeep(attributes);
  const datasourceLayers = newAttributes.state.datasourceStates.indexpattern.layers || {};
  (newAttributes as LensDocShape810).state.datasourceStates.indexpattern.layers =
    Object.fromEntries(
      Object.entries(datasourceLayers).map(([layerId, layer]) => {
        return [
          layerId,
          {
            ...layer,
            columns: Object.fromEntries(
              Object.entries(layer.columns).map(([columnId, column]) => {
                if (column.operationType === 'terms') {
                  return [
                    columnId,
                    {
                      ...column,
                      params: { ...column.params, parentFormat: { id: 'terms' } },
                    },
                  ];
                }
                return [columnId, column];
              })
            ),
          },
        ];
      })
    );
  return newAttributes as LensDocShape810;
};

export const commonFixValueLabelsInXY = (
  attributes: LensDocShape830<VisStatePre830>
): LensDocShape830<VisState830> => {
  if (attributes.visualizationType !== 'lnsXY') {
    return attributes as LensDocShape830<VisState830>;
  }

  const newAttributes: LensDocShape830<VisStatePre830> = cloneDeep(attributes);
  const { visualization } = newAttributes.state;
  const { valueLabels } = visualization;
  return {
    ...newAttributes,
    state: {
      ...newAttributes.state,
      visualization: {
        ...visualization,
        valueLabels: valueLabels && valueLabels !== 'hide' ? 'show' : valueLabels,
      },
    },
  };
};

<<<<<<< HEAD
export const commonExplicitAnnotationType = (
  attributes: LensDocShape830<XYVisStatePre850>
): LensDocShape830<XYVisState850> => {
  // Skip the migration heavy part if not XY or it does not contain annotations
  if (
    attributes.visualizationType !== 'lnsXY' ||
    attributes.state.visualization.layers.every((l) => l.layerType !== 'annotations')
  ) {
    return attributes as LensDocShape830<XYVisState850>;
  }
  const newAttributes = cloneDeep(attributes);
  const { visualization } = newAttributes.state;
  const { layers } = visualization;
  return {
    ...newAttributes,
    state: {
      ...newAttributes.state,
      visualization: {
        ...visualization,
        layers: layers.map((l) => {
          if (l.layerType !== 'annotations') {
            return l;
          }
          return {
            ...l,
            annotations: l.annotations.map((a) => ({ ...a, type: 'manual' })),
          };
        }),
      },
    },
  };
=======
export const commonMigrateMetricIds = (
  attributes: LensDocShape840<unknown>
): LensDocShape840<unknown> => {
  const typeMappings = {
    lnsMetric: 'lnsLegacyMetric',
    lnsMetricNew: 'lnsMetric',
  } as Record<string, string>;

  if (!attributes.visualizationType || !(attributes.visualizationType in typeMappings)) {
    return attributes as LensDocShape840<unknown>;
  }

  const newAttributes = cloneDeep(attributes);
  newAttributes.visualizationType = typeMappings[attributes.visualizationType];

  return newAttributes;
>>>>>>> 759ea55f
};<|MERGE_RESOLUTION|>--- conflicted
+++ resolved
@@ -30,12 +30,9 @@
   LensDocShape810,
   LensDocShape830,
   VisStatePre830,
-<<<<<<< HEAD
-  XYVisStatePre850,
-  XYVisState850,
-=======
+  XYVisStatePre840,
+  VisState840,
   LensDocShape840,
->>>>>>> 759ea55f
 } from './types';
 import { DOCUMENT_FIELD_NAME, layerTypes, LegacyMetricState } from '../../common';
 import { LensDocShape } from './saved_object_migrations';
@@ -405,16 +402,15 @@
   };
 };
 
-<<<<<<< HEAD
 export const commonExplicitAnnotationType = (
-  attributes: LensDocShape830<XYVisStatePre850>
-): LensDocShape830<XYVisState850> => {
+  attributes: LensDocShape840<XYVisStatePre840>
+): LensDocShape840<VisState840> => {
   // Skip the migration heavy part if not XY or it does not contain annotations
   if (
     attributes.visualizationType !== 'lnsXY' ||
     attributes.state.visualization.layers.every((l) => l.layerType !== 'annotations')
   ) {
-    return attributes as LensDocShape830<XYVisState850>;
+    return attributes as LensDocShape840<VisState840>;
   }
   const newAttributes = cloneDeep(attributes);
   const { visualization } = newAttributes.state;
@@ -437,7 +433,8 @@
       },
     },
   };
-=======
+};
+
 export const commonMigrateMetricIds = (
   attributes: LensDocShape840<unknown>
 ): LensDocShape840<unknown> => {
@@ -454,5 +451,4 @@
   newAttributes.visualizationType = typeMappings[attributes.visualizationType];
 
   return newAttributes;
->>>>>>> 759ea55f
 };