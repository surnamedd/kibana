/*
 * Copyright Elasticsearch B.V. and/or licensed to Elasticsearch B.V. under one
 * or more contributor license agreements. Licensed under the Elastic License
 * 2.0 and the Server Side Public License, v 1; you may not use this file except
 * in compliance with, at your election, the Elastic License 2.0 or the Server
 * Side Public License, v 1.
 */

import type { VersionedRouter, VersionedRoute, VersionedRouteConfig } from '@kbn/core-http-server';
import type { Router } from '../router';
import { CoreVersionedRoute } from './core_versioned_route';
import type { HandlerResolutionStrategy, Method, VersionedRouterRoute } from './types';

/** @internal */
<<<<<<< HEAD
interface Dependencies {
  router: Router;
=======
export interface VersionedRouterArgs {
  router: IRouter;
  /**
   * Which route resolution algo to use.
   * @note default to "oldest", but when running in dev default to "none"
   */
>>>>>>> b25407ed
  defaultHandlerResolutionStrategy?: HandlerResolutionStrategy;
  /** Whether Kibana is running in a dev environment */
  isDev?: boolean;
  /**
   * List of internal paths that should use the default handler resolution strategy. By default this
   * is no routes ([]) because ONLY Elastic clients are intended to call internal routes.
   *
   * @note Relaxing this requirement for a path may lead to unspecified behavior because internal
   * routes, do not use this unless needed!
   *
   * @note This is intended as a workaround. For example: users who have in
   * error come to rely on internal functionality and cannot easily pass a version
   * and need a workaround.
   *
   * @note Exact matches are performed against the paths as registered against the router
   *
   * @default []
   */
  useVersionResolutionStrategyForInternalPaths?: string[];
}

export class CoreVersionedRouter implements VersionedRouter {
  private readonly routes = new Set<CoreVersionedRoute>();
  public readonly useVersionResolutionStrategyForInternalPaths: Map<string, boolean> = new Map();
  public static from({
    router,
    defaultHandlerResolutionStrategy,
    isDev,
    useVersionResolutionStrategyForInternalPaths,
  }: VersionedRouterArgs) {
    return new CoreVersionedRouter(
      router,
      defaultHandlerResolutionStrategy,
      isDev,
      useVersionResolutionStrategyForInternalPaths
    );
  }
  private constructor(
    public readonly router: Router,
    public readonly defaultHandlerResolutionStrategy: HandlerResolutionStrategy = 'oldest',
    public readonly isDev: boolean = false,
    useVersionResolutionStrategyForInternalPaths: string[] = []
  ) {
    for (const path of useVersionResolutionStrategyForInternalPaths) {
      this.useVersionResolutionStrategyForInternalPaths.set(path, true);
    }
  }

  private registerVersionedRoute =
    (routeMethod: Method) =>
    (options: VersionedRouteConfig<Method>): VersionedRoute<Method, any> => {
      const route = CoreVersionedRoute.from({
        router: this,
        method: routeMethod,
        path: options.path,
        options,
      });
      this.routes.add(route);
      return route;
    };

  public get = this.registerVersionedRoute('get');
  public delete = this.registerVersionedRoute('delete');
  public post = this.registerVersionedRoute('post');
  public patch = this.registerVersionedRoute('patch');
  public put = this.registerVersionedRoute('put');

  public getRoutes(): VersionedRouterRoute[] {
    return [...this.routes].map((route) => {
      return {
        path: route.path,
        method: route.method,
        options: route.options,
        handlers: route.getHandlers(),
      };
    });
  }
}<|MERGE_RESOLUTION|>--- conflicted
+++ resolved
@@ -12,17 +12,12 @@
 import type { HandlerResolutionStrategy, Method, VersionedRouterRoute } from './types';
 
 /** @internal */
-<<<<<<< HEAD
-interface Dependencies {
+export interface VersionedRouterArgs {
   router: Router;
-=======
-export interface VersionedRouterArgs {
-  router: IRouter;
   /**
    * Which route resolution algo to use.
    * @note default to "oldest", but when running in dev default to "none"
    */
->>>>>>> b25407ed
   defaultHandlerResolutionStrategy?: HandlerResolutionStrategy;
   /** Whether Kibana is running in a dev environment */
   isDev?: boolean;
