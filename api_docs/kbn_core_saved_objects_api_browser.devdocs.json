{
  "id": "@kbn/core-saved-objects-api-browser",
  "client": {
    "classes": [],
    "functions": [],
    "interfaces": [],
    "enums": [],
    "misc": [],
    "objects": []
  },
  "server": {
    "classes": [],
    "functions": [],
    "interfaces": [],
    "enums": [],
    "misc": [],
    "objects": []
  },
  "common": {
    "classes": [],
    "functions": [],
    "interfaces": [
      {
        "parentPluginId": "@kbn/core-saved-objects-api-browser",
        "id": "def-common.ResolvedSimpleSavedObject",
        "type": "Interface",
        "tags": [
          "deprecated"
        ],
        "label": "ResolvedSimpleSavedObject",
        "description": [
          "\nThis interface is a very simple wrapper for SavedObjects resolved from the server\nwith the {@link SavedObjectsClientContract}.\n"
        ],
        "signature": [
          {
            "pluginId": "@kbn/core-saved-objects-api-browser",
            "scope": "common",
            "docId": "kibKbnCoreSavedObjectsApiBrowserPluginApi",
            "section": "def-common.ResolvedSimpleSavedObject",
            "text": "ResolvedSimpleSavedObject"
          },
          "<T>"
        ],
        "path": "packages/core/saved-objects/core-saved-objects-api-browser/src/apis/resolve.ts",
        "deprecated": true,
        "trackAdoption": false,
        "references": [
          {
            "plugin": "@kbn/core-saved-objects-browser-internal",
            "path": "packages/core/saved-objects/core-saved-objects-browser-internal/src/saved_objects_client.ts"
          },
          {
            "plugin": "@kbn/core-saved-objects-browser-internal",
            "path": "packages/core/saved-objects/core-saved-objects-browser-internal/src/saved_objects_client.ts"
          },
          {
            "plugin": "@kbn/core-saved-objects-browser-internal",
            "path": "packages/core/saved-objects/core-saved-objects-browser-internal/src/saved_objects_client.ts"
          },
          {
            "plugin": "@kbn/core-saved-objects-browser-internal",
            "path": "packages/core/saved-objects/core-saved-objects-browser-internal/src/saved_objects_client.ts"
          },
          {
            "plugin": "@kbn/core",
            "path": "src/core/public/index.ts"
          },
          {
            "plugin": "spaces",
            "path": "x-pack/plugins/spaces/public/legacy_urls/types.ts"
          },
          {
            "plugin": "spaces",
            "path": "x-pack/plugins/spaces/public/legacy_urls/types.ts"
          },
          {
            "plugin": "savedSearch",
            "path": "src/plugins/saved_search/public/services/saved_searches/types.ts"
          },
          {
            "plugin": "savedSearch",
            "path": "src/plugins/saved_search/public/services/saved_searches/types.ts"
          },
          {
            "plugin": "savedSearch",
            "path": "src/plugins/saved_search/public/services/saved_searches/types.ts"
          },
          {
            "plugin": "savedSearch",
            "path": "src/plugins/saved_search/public/services/saved_searches/types.ts"
          },
          {
            "plugin": "visualizations",
            "path": "src/plugins/visualizations/public/types.ts"
          },
          {
            "plugin": "visualizations",
            "path": "src/plugins/visualizations/public/types.ts"
          },
          {
            "plugin": "visualizations",
            "path": "src/plugins/visualizations/public/types.ts"
          },
          {
            "plugin": "visualizations",
            "path": "src/plugins/visualizations/public/types.ts"
          },
          {
            "plugin": "lens",
            "path": "x-pack/plugins/lens/public/types.ts"
          },
          {
            "plugin": "lens",
            "path": "x-pack/plugins/lens/public/types.ts"
          },
          {
            "plugin": "lens",
            "path": "x-pack/plugins/lens/public/types.ts"
          },
          {
            "plugin": "lens",
            "path": "x-pack/plugins/lens/public/types.ts"
          },
          {
            "plugin": "cases",
            "path": "x-pack/plugins/cases/common/ui/types.ts"
          },
          {
            "plugin": "cases",
            "path": "x-pack/plugins/cases/common/ui/types.ts"
          },
          {
            "plugin": "cases",
            "path": "x-pack/plugins/cases/common/ui/types.ts"
          },
          {
            "plugin": "cases",
            "path": "x-pack/plugins/cases/common/ui/types.ts"
          },
          {
            "plugin": "maps",
            "path": "x-pack/plugins/maps/public/map_attribute_service.ts"
          },
          {
            "plugin": "maps",
            "path": "x-pack/plugins/maps/public/map_attribute_service.ts"
          },
          {
            "plugin": "maps",
            "path": "x-pack/plugins/maps/public/map_attribute_service.ts"
          },
          {
            "plugin": "maps",
            "path": "x-pack/plugins/maps/public/map_attribute_service.ts"
          },
          {
            "plugin": "canvas",
            "path": "x-pack/plugins/canvas/public/services/workpad.ts"
          },
          {
            "plugin": "canvas",
            "path": "x-pack/plugins/canvas/public/services/workpad.ts"
          },
          {
            "plugin": "canvas",
            "path": "x-pack/plugins/canvas/public/services/workpad.ts"
          },
          {
            "plugin": "canvas",
            "path": "x-pack/plugins/canvas/public/services/workpad.ts"
          },
          {
            "plugin": "graph",
            "path": "x-pack/plugins/graph/public/helpers/use_workspace_loader.ts"
          },
          {
            "plugin": "graph",
            "path": "x-pack/plugins/graph/public/helpers/use_workspace_loader.ts"
          },
          {
            "plugin": "graph",
            "path": "x-pack/plugins/graph/public/helpers/use_workspace_loader.ts"
          },
          {
            "plugin": "graph",
            "path": "x-pack/plugins/graph/public/helpers/use_workspace_loader.ts"
          }
        ],
        "children": [
          {
            "parentPluginId": "@kbn/core-saved-objects-api-browser",
            "id": "def-common.ResolvedSimpleSavedObject.saved_object",
            "type": "Object",
            "tags": [],
            "label": "saved_object",
            "description": [
              "\nThe saved object that was found."
            ],
            "signature": [
              {
                "pluginId": "@kbn/core-saved-objects-api-browser",
                "scope": "common",
                "docId": "kibKbnCoreSavedObjectsApiBrowserPluginApi",
                "section": "def-common.SimpleSavedObject",
                "text": "SimpleSavedObject"
              },
              "<T>"
            ],
            "path": "packages/core/saved-objects/core-saved-objects-api-browser/src/apis/resolve.ts",
            "deprecated": false,
            "trackAdoption": false
          },
          {
            "parentPluginId": "@kbn/core-saved-objects-api-browser",
            "id": "def-common.ResolvedSimpleSavedObject.outcome",
            "type": "CompoundType",
            "tags": [],
            "label": "outcome",
            "description": [
              "\nThe outcome for a successful `resolve` call is one of the following values:\n\n * `'exactMatch'` -- One document exactly matched the given ID.\n * `'aliasMatch'` -- One document with a legacy URL alias matched the given ID; in this case the `saved_object.id` field is different\n   than the given ID.\n * `'conflict'` -- Two documents matched the given ID, one was an exact match and another with a legacy URL alias; in this case the\n   `saved_object` object is the exact match, and the `saved_object.id` field is the same as the given ID."
            ],
            "signature": [
              "\"conflict\" | \"exactMatch\" | \"aliasMatch\""
            ],
            "path": "packages/core/saved-objects/core-saved-objects-api-browser/src/apis/resolve.ts",
            "deprecated": false,
            "trackAdoption": false
          },
          {
            "parentPluginId": "@kbn/core-saved-objects-api-browser",
            "id": "def-common.ResolvedSimpleSavedObject.alias_target_id",
            "type": "string",
            "tags": [],
            "label": "alias_target_id",
            "description": [
              "\nThe ID of the object that the legacy URL alias points to.\n\n**Note:** this field is *only* included when an alias was found (in other words, when the outcome is `'aliasMatch'` or `'conflict'`)."
            ],
            "signature": [
              "string | undefined"
            ],
            "path": "packages/core/saved-objects/core-saved-objects-api-browser/src/apis/resolve.ts",
            "deprecated": false,
            "trackAdoption": false
          },
          {
            "parentPluginId": "@kbn/core-saved-objects-api-browser",
            "id": "def-common.ResolvedSimpleSavedObject.alias_purpose",
            "type": "CompoundType",
            "tags": [],
            "label": "alias_purpose",
            "description": [
              "\nThe reason this alias was created.\n\nCurrently this is used to determine whether or not a toast should be shown when a user is redirected from a legacy URL; if the alias\nwas created because of saved object conversion, then we will display a toast telling the user that the object has a new URL.\n\n**Note:** this field is *only* included when an alias was found (in other words, when the outcome is `'aliasMatch'` or `'conflict'`)."
            ],
            "signature": [
              "\"savedObjectConversion\" | \"savedObjectImport\" | undefined"
            ],
            "path": "packages/core/saved-objects/core-saved-objects-api-browser/src/apis/resolve.ts",
            "deprecated": false,
            "trackAdoption": false
          }
        ],
        "initialIsOpen": false
      },
      {
        "parentPluginId": "@kbn/core-saved-objects-api-browser",
        "id": "def-common.SavedObjectsBatchResponse",
        "type": "Interface",
        "tags": [
          "deprecated"
        ],
        "label": "SavedObjectsBatchResponse",
        "description": [
          "\nBatch response for simple saved objects\n"
        ],
        "signature": [
          {
            "pluginId": "@kbn/core-saved-objects-api-browser",
            "scope": "common",
            "docId": "kibKbnCoreSavedObjectsApiBrowserPluginApi",
            "section": "def-common.SavedObjectsBatchResponse",
            "text": "SavedObjectsBatchResponse"
          },
          "<T>"
        ],
        "path": "packages/core/saved-objects/core-saved-objects-api-browser/src/apis/base.ts",
        "deprecated": true,
        "trackAdoption": false,
        "references": [
          {
            "plugin": "@kbn/core-saved-objects-browser-internal",
            "path": "packages/core/saved-objects/core-saved-objects-browser-internal/src/saved_objects_client.ts"
          },
          {
            "plugin": "@kbn/core-saved-objects-browser-internal",
            "path": "packages/core/saved-objects/core-saved-objects-browser-internal/src/saved_objects_client.ts"
          },
          {
            "plugin": "@kbn/core-saved-objects-browser-internal",
            "path": "packages/core/saved-objects/core-saved-objects-browser-internal/src/saved_objects_client.ts"
          },
          {
            "plugin": "@kbn/core-saved-objects-browser-internal",
            "path": "packages/core/saved-objects/core-saved-objects-browser-internal/src/saved_objects_client.ts"
          },
          {
            "plugin": "@kbn/core-saved-objects-browser-internal",
            "path": "packages/core/saved-objects/core-saved-objects-browser-internal/src/saved_objects_client.ts"
          },
          {
            "plugin": "@kbn/core-saved-objects-browser-internal",
            "path": "packages/core/saved-objects/core-saved-objects-browser-internal/src/saved_objects_client.ts"
          },
          {
            "plugin": "@kbn/core-saved-objects-browser-internal",
            "path": "packages/core/saved-objects/core-saved-objects-browser-internal/src/saved_objects_client.ts"
          },
          {
            "plugin": "@kbn/core",
            "path": "src/core/public/index.ts"
          }
        ],
        "children": [
          {
            "parentPluginId": "@kbn/core-saved-objects-api-browser",
            "id": "def-common.SavedObjectsBatchResponse.savedObjects",
            "type": "Array",
            "tags": [],
            "label": "savedObjects",
            "description": [
              "Array of simple saved objects"
            ],
            "signature": [
              {
                "pluginId": "@kbn/core-saved-objects-api-browser",
                "scope": "common",
                "docId": "kibKbnCoreSavedObjectsApiBrowserPluginApi",
                "section": "def-common.SimpleSavedObject",
                "text": "SimpleSavedObject"
              },
              "<T>[]"
            ],
            "path": "packages/core/saved-objects/core-saved-objects-api-browser/src/apis/base.ts",
            "deprecated": false,
            "trackAdoption": false
          }
        ],
        "initialIsOpen": false
      },
      {
        "parentPluginId": "@kbn/core-saved-objects-api-browser",
        "id": "def-common.SavedObjectsBulkCreateObject",
        "type": "Interface",
        "tags": [
          "deprecated"
        ],
        "label": "SavedObjectsBulkCreateObject",
        "description": [
          "\nPer-object parameters for bulk create operation\n"
        ],
        "signature": [
          {
            "pluginId": "@kbn/core-saved-objects-api-browser",
            "scope": "common",
            "docId": "kibKbnCoreSavedObjectsApiBrowserPluginApi",
            "section": "def-common.SavedObjectsBulkCreateObject",
            "text": "SavedObjectsBulkCreateObject"
          },
          "<T> extends ",
          {
            "pluginId": "@kbn/core-saved-objects-api-browser",
            "scope": "common",
            "docId": "kibKbnCoreSavedObjectsApiBrowserPluginApi",
            "section": "def-common.SavedObjectsCreateOptions",
            "text": "SavedObjectsCreateOptions"
          }
        ],
        "path": "packages/core/saved-objects/core-saved-objects-api-browser/src/apis/bulk_create.ts",
        "deprecated": true,
        "trackAdoption": false,
        "references": [
          {
            "plugin": "@kbn/core-saved-objects-browser-internal",
            "path": "packages/core/saved-objects/core-saved-objects-browser-internal/src/saved_objects_client.ts"
          },
          {
            "plugin": "@kbn/core-saved-objects-browser-internal",
            "path": "packages/core/saved-objects/core-saved-objects-browser-internal/src/saved_objects_client.ts"
          },
          {
            "plugin": "@kbn/core",
            "path": "src/core/public/index.ts"
          }
        ],
        "children": [
          {
            "parentPluginId": "@kbn/core-saved-objects-api-browser",
            "id": "def-common.SavedObjectsBulkCreateObject.type",
            "type": "string",
            "tags": [],
            "label": "type",
            "description": [
              "Create a SavedObject of this type."
            ],
            "path": "packages/core/saved-objects/core-saved-objects-api-browser/src/apis/bulk_create.ts",
            "deprecated": false,
            "trackAdoption": false
          },
          {
            "parentPluginId": "@kbn/core-saved-objects-api-browser",
            "id": "def-common.SavedObjectsBulkCreateObject.attributes",
            "type": "Uncategorized",
            "tags": [],
            "label": "attributes",
            "description": [
              "Attributes for the saved object to be created."
            ],
            "signature": [
              "T"
            ],
            "path": "packages/core/saved-objects/core-saved-objects-api-browser/src/apis/bulk_create.ts",
            "deprecated": false,
            "trackAdoption": false
          }
        ],
        "initialIsOpen": false
      },
      {
        "parentPluginId": "@kbn/core-saved-objects-api-browser",
        "id": "def-common.SavedObjectsBulkCreateOptions",
        "type": "Interface",
        "tags": [
          "deprecated"
        ],
        "label": "SavedObjectsBulkCreateOptions",
        "description": [
          "\nOptions for bulk create operation\n"
        ],
        "path": "packages/core/saved-objects/core-saved-objects-api-browser/src/apis/bulk_create.ts",
        "deprecated": true,
        "trackAdoption": false,
        "references": [
          {
            "plugin": "@kbn/core-saved-objects-browser-internal",
            "path": "packages/core/saved-objects/core-saved-objects-browser-internal/src/saved_objects_client.ts"
          },
          {
            "plugin": "@kbn/core-saved-objects-browser-internal",
            "path": "packages/core/saved-objects/core-saved-objects-browser-internal/src/saved_objects_client.ts"
          },
          {
            "plugin": "@kbn/core",
            "path": "src/core/public/index.ts"
          }
        ],
        "children": [
          {
            "parentPluginId": "@kbn/core-saved-objects-api-browser",
            "id": "def-common.SavedObjectsBulkCreateOptions.overwrite",
            "type": "CompoundType",
            "tags": [],
            "label": "overwrite",
            "description": [
              "If a document with the given `id` already exists, overwrite its contents (default=false)."
            ],
            "signature": [
              "boolean | undefined"
            ],
            "path": "packages/core/saved-objects/core-saved-objects-api-browser/src/apis/bulk_create.ts",
            "deprecated": false,
            "trackAdoption": false
          }
        ],
        "initialIsOpen": false
      },
      {
        "parentPluginId": "@kbn/core-saved-objects-api-browser",
        "id": "def-common.SavedObjectsBulkDeleteOptions",
        "type": "Interface",
        "tags": [
          "deprecated"
        ],
        "label": "SavedObjectsBulkDeleteOptions",
        "description": [
          "\nOptions for bulk delete operation\n"
        ],
        "path": "packages/core/saved-objects/core-saved-objects-api-browser/src/apis/bulk_delete.ts",
        "deprecated": true,
        "trackAdoption": false,
        "references": [],
        "children": [
          {
            "parentPluginId": "@kbn/core-saved-objects-api-browser",
            "id": "def-common.SavedObjectsBulkDeleteOptions.force",
            "type": "CompoundType",
            "tags": [],
            "label": "force",
            "description": [
              "Force deletion of any objects that exist in multiple namespaces (default=false)"
            ],
            "signature": [
              "boolean | undefined"
            ],
            "path": "packages/core/saved-objects/core-saved-objects-api-browser/src/apis/bulk_delete.ts",
            "deprecated": false,
            "trackAdoption": false
          }
        ],
        "initialIsOpen": false
      },
      {
        "parentPluginId": "@kbn/core-saved-objects-api-browser",
        "id": "def-common.SavedObjectsBulkDeleteResponse",
        "type": "Interface",
        "tags": [
          "deprecated"
        ],
        "label": "SavedObjectsBulkDeleteResponse",
        "description": [
          "\nReturn type of the Saved Objects `bulkDelete()` method.\n"
        ],
        "path": "packages/core/saved-objects/core-saved-objects-api-browser/src/apis/bulk_delete.ts",
        "deprecated": true,
        "trackAdoption": false,
        "references": [
          {
            "plugin": "@kbn/core-saved-objects-browser-internal",
            "path": "packages/core/saved-objects/core-saved-objects-browser-internal/src/saved_objects_client.ts"
          },
          {
            "plugin": "@kbn/core-saved-objects-browser-internal",
            "path": "packages/core/saved-objects/core-saved-objects-browser-internal/src/saved_objects_client.ts"
          }
        ],
        "children": [
          {
            "parentPluginId": "@kbn/core-saved-objects-api-browser",
            "id": "def-common.SavedObjectsBulkDeleteResponse.statuses",
            "type": "Array",
            "tags": [],
            "label": "statuses",
            "description": [
              "array of statuses per object"
            ],
            "signature": [
              {
                "pluginId": "@kbn/core-saved-objects-api-browser",
                "scope": "common",
                "docId": "kibKbnCoreSavedObjectsApiBrowserPluginApi",
                "section": "def-common.SavedObjectsBulkDeleteResponseItem",
                "text": "SavedObjectsBulkDeleteResponseItem"
              },
              "[]"
            ],
            "path": "packages/core/saved-objects/core-saved-objects-api-browser/src/apis/bulk_delete.ts",
            "deprecated": false,
            "trackAdoption": false
          }
        ],
        "initialIsOpen": false
      },
      {
        "parentPluginId": "@kbn/core-saved-objects-api-browser",
        "id": "def-common.SavedObjectsBulkDeleteResponseItem",
        "type": "Interface",
        "tags": [
          "deprecated"
        ],
        "label": "SavedObjectsBulkDeleteResponseItem",
        "description": [
          "\nSingle item within the statuses array of the bulk delete response\n"
        ],
        "path": "packages/core/saved-objects/core-saved-objects-api-browser/src/apis/bulk_delete.ts",
        "deprecated": true,
        "trackAdoption": false,
        "references": [],
        "children": [
          {
            "parentPluginId": "@kbn/core-saved-objects-api-browser",
            "id": "def-common.SavedObjectsBulkDeleteResponseItem.id",
            "type": "string",
            "tags": [],
            "label": "id",
            "description": [
              "saved object id"
            ],
            "path": "packages/core/saved-objects/core-saved-objects-api-browser/src/apis/bulk_delete.ts",
            "deprecated": false,
            "trackAdoption": false
          },
          {
            "parentPluginId": "@kbn/core-saved-objects-api-browser",
            "id": "def-common.SavedObjectsBulkDeleteResponseItem.type",
            "type": "string",
            "tags": [],
            "label": "type",
            "description": [
              "saved object type"
            ],
            "path": "packages/core/saved-objects/core-saved-objects-api-browser/src/apis/bulk_delete.ts",
            "deprecated": false,
            "trackAdoption": false
          },
          {
            "parentPluginId": "@kbn/core-saved-objects-api-browser",
            "id": "def-common.SavedObjectsBulkDeleteResponseItem.success",
            "type": "boolean",
            "tags": [],
            "label": "success",
            "description": [
              "true if the delete operation succeeded"
            ],
            "path": "packages/core/saved-objects/core-saved-objects-api-browser/src/apis/bulk_delete.ts",
            "deprecated": false,
            "trackAdoption": false
          },
          {
            "parentPluginId": "@kbn/core-saved-objects-api-browser",
            "id": "def-common.SavedObjectsBulkDeleteResponseItem.error",
            "type": "Object",
            "tags": [],
            "label": "error",
            "description": [
              "error from delete operation (undefined if no error)"
            ],
            "signature": [
              {
                "pluginId": "@kbn/core-saved-objects-common",
                "scope": "common",
                "docId": "kibKbnCoreSavedObjectsCommonPluginApi",
                "section": "def-common.SavedObjectError",
                "text": "SavedObjectError"
              },
              " | undefined"
            ],
            "path": "packages/core/saved-objects/core-saved-objects-api-browser/src/apis/bulk_delete.ts",
            "deprecated": false,
            "trackAdoption": false
          }
        ],
        "initialIsOpen": false
      },
      {
        "parentPluginId": "@kbn/core-saved-objects-api-browser",
        "id": "def-common.SavedObjectsBulkResolveResponse",
        "type": "Interface",
        "tags": [
          "deprecated"
        ],
        "label": "SavedObjectsBulkResolveResponse",
        "description": [
          "\nReturn type of the Saved Objects `bulkResolve()` method.\n"
        ],
        "signature": [
          {
            "pluginId": "@kbn/core-saved-objects-api-browser",
            "scope": "common",
            "docId": "kibKbnCoreSavedObjectsApiBrowserPluginApi",
            "section": "def-common.SavedObjectsBulkResolveResponse",
            "text": "SavedObjectsBulkResolveResponse"
          },
          "<T>"
        ],
        "path": "packages/core/saved-objects/core-saved-objects-api-browser/src/apis/bulk_resolve.ts",
        "deprecated": true,
        "trackAdoption": false,
        "references": [
          {
            "plugin": "@kbn/core",
            "path": "src/core/public/index.ts"
          }
        ],
        "children": [
          {
            "parentPluginId": "@kbn/core-saved-objects-api-browser",
            "id": "def-common.SavedObjectsBulkResolveResponse.resolved_objects",
            "type": "Array",
            "tags": [],
            "label": "resolved_objects",
            "description": [
              "Array of {@link ResolvedSimpleSavedObject} that were resolved"
            ],
            "signature": [
              {
                "pluginId": "@kbn/core-saved-objects-api-browser",
                "scope": "common",
                "docId": "kibKbnCoreSavedObjectsApiBrowserPluginApi",
                "section": "def-common.ResolvedSimpleSavedObject",
                "text": "ResolvedSimpleSavedObject"
              },
              "<T>[]"
            ],
            "path": "packages/core/saved-objects/core-saved-objects-api-browser/src/apis/bulk_resolve.ts",
            "deprecated": false,
            "trackAdoption": false
          }
        ],
        "initialIsOpen": false
      },
      {
        "parentPluginId": "@kbn/core-saved-objects-api-browser",
        "id": "def-common.SavedObjectsBulkUpdateObject",
        "type": "Interface",
        "tags": [
          "deprecated"
        ],
        "label": "SavedObjectsBulkUpdateObject",
        "description": [
          "\nPer-object parameters for bulk update operation\n"
        ],
        "signature": [
          {
            "pluginId": "@kbn/core-saved-objects-api-browser",
            "scope": "common",
            "docId": "kibKbnCoreSavedObjectsApiBrowserPluginApi",
            "section": "def-common.SavedObjectsBulkUpdateObject",
            "text": "SavedObjectsBulkUpdateObject"
          },
          "<T>"
        ],
        "path": "packages/core/saved-objects/core-saved-objects-api-browser/src/apis/bulk_update.ts",
        "deprecated": true,
        "trackAdoption": false,
        "references": [
          {
            "plugin": "@kbn/core-saved-objects-browser-internal",
            "path": "packages/core/saved-objects/core-saved-objects-browser-internal/src/saved_objects_client.ts"
          },
          {
            "plugin": "@kbn/core-saved-objects-browser-internal",
            "path": "packages/core/saved-objects/core-saved-objects-browser-internal/src/saved_objects_client.ts"
          },
          {
            "plugin": "@kbn/core",
            "path": "src/core/public/index.ts"
          }
        ],
        "children": [
          {
            "parentPluginId": "@kbn/core-saved-objects-api-browser",
            "id": "def-common.SavedObjectsBulkUpdateObject.type",
            "type": "string",
            "tags": [],
            "label": "type",
            "description": [
              "Type of the saved object to update"
            ],
            "path": "packages/core/saved-objects/core-saved-objects-api-browser/src/apis/bulk_update.ts",
            "deprecated": false,
            "trackAdoption": false
          },
          {
            "parentPluginId": "@kbn/core-saved-objects-api-browser",
            "id": "def-common.SavedObjectsBulkUpdateObject.id",
            "type": "string",
            "tags": [],
            "label": "id",
            "description": [
              "ID of the saved object to update"
            ],
            "path": "packages/core/saved-objects/core-saved-objects-api-browser/src/apis/bulk_update.ts",
            "deprecated": false,
            "trackAdoption": false
          },
          {
            "parentPluginId": "@kbn/core-saved-objects-api-browser",
            "id": "def-common.SavedObjectsBulkUpdateObject.attributes",
            "type": "Uncategorized",
            "tags": [],
            "label": "attributes",
            "description": [
              "The attributes to update"
            ],
            "signature": [
              "T"
            ],
            "path": "packages/core/saved-objects/core-saved-objects-api-browser/src/apis/bulk_update.ts",
            "deprecated": false,
            "trackAdoption": false
          },
          {
            "parentPluginId": "@kbn/core-saved-objects-api-browser",
            "id": "def-common.SavedObjectsBulkUpdateObject.version",
            "type": "string",
            "tags": [],
            "label": "version",
            "description": [
              "The version string for the saved object"
            ],
            "signature": [
              "string | undefined"
            ],
            "path": "packages/core/saved-objects/core-saved-objects-api-browser/src/apis/bulk_update.ts",
            "deprecated": false,
            "trackAdoption": false
          },
          {
            "parentPluginId": "@kbn/core-saved-objects-api-browser",
            "id": "def-common.SavedObjectsBulkUpdateObject.references",
            "type": "Array",
            "tags": [],
            "label": "references",
            "description": [
              "Array of references to other saved objects"
            ],
            "signature": [
              {
                "pluginId": "@kbn/core-saved-objects-common",
                "scope": "common",
                "docId": "kibKbnCoreSavedObjectsCommonPluginApi",
                "section": "def-common.SavedObjectReference",
                "text": "SavedObjectReference"
              },
              "[] | undefined"
            ],
            "path": "packages/core/saved-objects/core-saved-objects-api-browser/src/apis/bulk_update.ts",
            "deprecated": false,
            "trackAdoption": false
          }
        ],
        "initialIsOpen": false
      },
      {
        "parentPluginId": "@kbn/core-saved-objects-api-browser",
        "id": "def-common.SavedObjectsBulkUpdateOptions",
        "type": "Interface",
        "tags": [
          "deprecated"
        ],
        "label": "SavedObjectsBulkUpdateOptions",
        "description": [
          "\nOptions for bulk update operation\n"
        ],
        "path": "packages/core/saved-objects/core-saved-objects-api-browser/src/apis/bulk_update.ts",
        "deprecated": true,
        "trackAdoption": false,
        "references": [
          {
            "plugin": "@kbn/core",
            "path": "src/core/public/index.ts"
          }
        ],
        "children": [
          {
            "parentPluginId": "@kbn/core-saved-objects-api-browser",
            "id": "def-common.SavedObjectsBulkUpdateOptions.namespace",
            "type": "string",
            "tags": [],
            "label": "namespace",
            "description": [
              "\nThe namespace from which to apply the bulk update operation\nNot permitted if spaces extension is enabled"
            ],
            "signature": [
              "string | undefined"
            ],
            "path": "packages/core/saved-objects/core-saved-objects-api-browser/src/apis/bulk_update.ts",
            "deprecated": false,
            "trackAdoption": false
          }
        ],
        "initialIsOpen": false
      },
      {
        "parentPluginId": "@kbn/core-saved-objects-api-browser",
        "id": "def-common.SavedObjectsClientContract",
        "type": "Interface",
        "tags": [
          "deprecated"
        ],
        "label": "SavedObjectsClientContract",
        "description": [
          "\nThe client-side SavedObjectsClient is a thin convenience library around the SavedObjects\nHTTP API for interacting with Saved Objects.\n"
        ],
        "path": "packages/core/saved-objects/core-saved-objects-api-browser/src/saved_objects_client.ts",
        "deprecated": true,
        "trackAdoption": false,
        "references": [
          {
            "plugin": "@kbn/core-saved-objects-browser",
            "path": "packages/core/saved-objects/core-saved-objects-browser/src/contracts.ts"
          },
          {
            "plugin": "@kbn/core-saved-objects-browser",
            "path": "packages/core/saved-objects/core-saved-objects-browser/src/contracts.ts"
          },
          {
            "plugin": "@kbn/core-saved-objects-browser-internal",
            "path": "packages/core/saved-objects/core-saved-objects-browser-internal/src/simple_saved_object.ts"
          },
          {
            "plugin": "@kbn/core-saved-objects-browser-internal",
            "path": "packages/core/saved-objects/core-saved-objects-browser-internal/src/simple_saved_object.ts"
          },
          {
            "plugin": "@kbn/core-saved-objects-browser-internal",
            "path": "packages/core/saved-objects/core-saved-objects-browser-internal/src/saved_objects_client.ts"
          },
          {
            "plugin": "@kbn/core-saved-objects-browser-internal",
            "path": "packages/core/saved-objects/core-saved-objects-browser-internal/src/saved_objects_client.ts"
          },
          {
            "plugin": "@kbn/core",
            "path": "src/core/public/index.ts"
          },
          {
            "plugin": "dataViews",
            "path": "src/plugins/data_views/common/lib/get_title.ts"
          },
          {
            "plugin": "dataViews",
            "path": "src/plugins/data_views/common/lib/get_title.ts"
          },
          {
            "plugin": "dataViews",
            "path": "src/plugins/data_views/public/saved_objects_client_wrapper.ts"
          },
          {
            "plugin": "dataViews",
            "path": "src/plugins/data_views/public/saved_objects_client_wrapper.ts"
          },
          {
            "plugin": "home",
            "path": "src/plugins/home/public/application/kibana_services.ts"
          },
          {
            "plugin": "home",
            "path": "src/plugins/home/public/application/kibana_services.ts"
          },
          {
            "plugin": "savedObjects",
            "path": "src/plugins/saved_objects/public/types.ts"
          },
          {
            "plugin": "savedObjects",
            "path": "src/plugins/saved_objects/public/types.ts"
          },
          {
            "plugin": "savedObjects",
            "path": "src/plugins/saved_objects/public/saved_object/helpers/initialize_saved_object.ts"
          },
          {
            "plugin": "savedObjects",
            "path": "src/plugins/saved_objects/public/saved_object/helpers/initialize_saved_object.ts"
          },
          {
            "plugin": "savedObjects",
            "path": "src/plugins/saved_objects/public/saved_object/helpers/find_object_by_title.ts"
          },
          {
            "plugin": "savedObjects",
            "path": "src/plugins/saved_objects/public/saved_object/helpers/find_object_by_title.ts"
          },
          {
            "plugin": "savedObjects",
            "path": "src/plugins/saved_objects/public/saved_object/helpers/find_object_by_title.ts"
          },
          {
            "plugin": "savedObjects",
            "path": "src/plugins/saved_objects/public/saved_object/helpers/save_with_confirmation.ts"
          },
          {
            "plugin": "savedObjects",
            "path": "src/plugins/saved_objects/public/saved_object/helpers/save_with_confirmation.ts"
          },
          {
            "plugin": "visualizations",
            "path": "src/plugins/visualizations/public/plugin.ts"
          },
          {
            "plugin": "visualizations",
            "path": "src/plugins/visualizations/public/plugin.ts"
          },
          {
            "plugin": "ml",
            "path": "x-pack/plugins/ml/public/application/util/dependency_cache.ts"
          },
          {
            "plugin": "ml",
            "path": "x-pack/plugins/ml/public/application/util/dependency_cache.ts"
          },
          {
            "plugin": "ml",
            "path": "x-pack/plugins/ml/public/application/services/dashboard_service.ts"
          },
          {
            "plugin": "ml",
            "path": "x-pack/plugins/ml/public/application/services/dashboard_service.ts"
          },
          {
            "plugin": "canvas",
            "path": "x-pack/plugins/canvas/public/services/platform.ts"
          },
          {
            "plugin": "canvas",
            "path": "x-pack/plugins/canvas/public/services/platform.ts"
          },
          {
            "plugin": "lens",
            "path": "x-pack/plugins/lens/public/persistence/saved_objects_utils/find_object_by_title.test.ts"
          },
          {
            "plugin": "lens",
            "path": "x-pack/plugins/lens/public/persistence/saved_objects_utils/find_object_by_title.test.ts"
          },
          {
            "plugin": "lens",
            "path": "x-pack/plugins/lens/public/persistence/saved_objects_utils/find_object_by_title.test.ts"
          },
          {
            "plugin": "savedObjects",
            "path": "src/plugins/saved_objects/public/saved_object/helpers/find_object_by_title.test.ts"
          },
          {
            "plugin": "savedObjects",
            "path": "src/plugins/saved_objects/public/saved_object/helpers/find_object_by_title.test.ts"
          },
          {
            "plugin": "savedObjects",
            "path": "src/plugins/saved_objects/public/saved_object/helpers/find_object_by_title.test.ts"
          },
          {
            "plugin": "savedObjects",
            "path": "src/plugins/saved_objects/public/saved_object/helpers/save_with_confirmation.test.ts"
          },
          {
            "plugin": "savedObjects",
            "path": "src/plugins/saved_objects/public/saved_object/helpers/save_with_confirmation.test.ts"
          },
          {
            "plugin": "savedObjects",
            "path": "src/plugins/saved_objects/public/saved_object/helpers/save_with_confirmation.test.ts"
          },
          {
            "plugin": "visTypeTimeseries",
            "path": "src/plugins/vis_types/timeseries/public/application/contexts/query_input_bar_context.ts"
          },
          {
            "plugin": "visTypeTimeseries",
            "path": "src/plugins/vis_types/timeseries/public/application/contexts/query_input_bar_context.ts"
          },
          {
            "plugin": "@kbn/core-saved-objects-browser-mocks",
            "path": "packages/core/saved-objects/core-saved-objects-browser-mocks/src/simple_saved_object.mock.ts"
          },
          {
            "plugin": "@kbn/core-saved-objects-browser-mocks",
            "path": "packages/core/saved-objects/core-saved-objects-browser-mocks/src/simple_saved_object.mock.ts"
          },
          {
            "plugin": "@kbn/core-saved-objects-browser-internal",
            "path": "packages/core/saved-objects/core-saved-objects-browser-internal/src/simple_saved_object.test.ts"
          },
          {
            "plugin": "@kbn/core-saved-objects-browser-internal",
            "path": "packages/core/saved-objects/core-saved-objects-browser-internal/src/simple_saved_object.test.ts"
          }
        ],
        "children": [
          {
            "parentPluginId": "@kbn/core-saved-objects-api-browser",
            "id": "def-common.SavedObjectsClientContract.create",
            "type": "Function",
            "tags": [
              "deprecated"
            ],
            "label": "create",
            "description": [
              "\nCreates an object\n"
            ],
            "signature": [
              "<T = unknown>(type: string, attributes: T, options?: ",
              {
                "pluginId": "@kbn/core-saved-objects-api-browser",
                "scope": "common",
                "docId": "kibKbnCoreSavedObjectsApiBrowserPluginApi",
                "section": "def-common.SavedObjectsCreateOptions",
                "text": "SavedObjectsCreateOptions"
              },
              " | undefined) => Promise<",
              {
                "pluginId": "@kbn/core-saved-objects-api-browser",
                "scope": "common",
                "docId": "kibKbnCoreSavedObjectsApiBrowserPluginApi",
                "section": "def-common.SimpleSavedObject",
                "text": "SimpleSavedObject"
              },
              "<T>>"
            ],
            "path": "packages/core/saved-objects/core-saved-objects-api-browser/src/saved_objects_client.ts",
            "deprecated": true,
            "trackAdoption": false,
            "references": [
              {
                "plugin": "@kbn/core-saved-objects-browser-internal",
                "path": "packages/core/saved-objects/core-saved-objects-browser-internal/src/simple_saved_object.ts"
              },
              {
                "plugin": "@kbn/core-saved-objects-browser-mocks",
                "path": "packages/core/saved-objects/core-saved-objects-browser-mocks/src/saved_objects_service.mock.ts"
              },
              {
                "plugin": "savedObjects",
                "path": "src/plugins/saved_objects/public/saved_object/helpers/create_source.ts"
              },
              {
                "plugin": "savedObjects",
                "path": "src/plugins/saved_objects/public/saved_object/helpers/create_source.ts"
              },
              {
                "plugin": "savedObjects",
                "path": "src/plugins/saved_objects/public/saved_object/helpers/save_saved_object.ts"
              },
              {
                "plugin": "savedObjects",
                "path": "src/plugins/saved_objects/public/saved_object/helpers/save_with_confirmation.ts"
              },
              {
                "plugin": "savedObjects",
                "path": "src/plugins/saved_objects/public/saved_object/helpers/save_with_confirmation.ts"
              },
              {
                "plugin": "dashboard",
                "path": "src/plugins/dashboard/public/dashboard_actions/clone_panel_action.tsx"
              },
              {
                "plugin": "savedObjects",
                "path": "src/plugins/saved_objects/public/saved_object/saved_object.test.ts"
              },
              {
                "plugin": "savedObjects",
                "path": "src/plugins/saved_objects/public/saved_object/saved_object.test.ts"
              },
              {
                "plugin": "savedObjects",
                "path": "src/plugins/saved_objects/public/saved_object/saved_object.test.ts"
              },
              {
                "plugin": "savedObjects",
                "path": "src/plugins/saved_objects/public/saved_object/saved_object.test.ts"
              },
              {
                "plugin": "savedObjects",
                "path": "src/plugins/saved_objects/public/saved_object/saved_object.test.ts"
              },
              {
                "plugin": "savedObjects",
                "path": "src/plugins/saved_objects/public/saved_object/saved_object.test.ts"
              },
              {
                "plugin": "savedObjects",
                "path": "src/plugins/saved_objects/public/saved_object/saved_object.test.ts"
              },
              {
                "plugin": "savedObjects",
                "path": "src/plugins/saved_objects/public/saved_object/saved_object.test.ts"
              },
              {
                "plugin": "savedObjects",
                "path": "src/plugins/saved_objects/public/saved_object/helpers/save_with_confirmation.test.ts"
              },
              {
                "plugin": "savedObjects",
                "path": "src/plugins/saved_objects/public/saved_object/helpers/save_with_confirmation.test.ts"
              },
              {
                "plugin": "savedObjects",
                "path": "src/plugins/saved_objects/public/saved_object/helpers/save_with_confirmation.test.ts"
              },
              {
                "plugin": "savedObjects",
                "path": "src/plugins/saved_objects/public/saved_object/helpers/save_with_confirmation.test.ts"
              },
              {
                "plugin": "savedObjects",
                "path": "src/plugins/saved_objects/public/saved_object/helpers/save_with_confirmation.test.ts"
              },
              {
                "plugin": "savedObjects",
                "path": "src/plugins/saved_objects/public/saved_object/helpers/save_with_confirmation.test.ts"
              },
              {
                "plugin": "@kbn/core-saved-objects-browser-internal",
                "path": "packages/core/saved-objects/core-saved-objects-browser-internal/src/simple_saved_object.test.ts"
              },
              {
                "plugin": "@kbn/core-saved-objects-browser-internal",
                "path": "packages/core/saved-objects/core-saved-objects-browser-internal/src/saved_objects_client.ts"
              },
              {
                "plugin": "@kbn/core-saved-objects-browser-internal",
                "path": "packages/core/saved-objects/core-saved-objects-browser-internal/src/saved_objects_client.test.ts"
              },
              {
                "plugin": "@kbn/core-saved-objects-browser-internal",
                "path": "packages/core/saved-objects/core-saved-objects-browser-internal/src/saved_objects_client.test.ts"
              },
              {
                "plugin": "@kbn/core-saved-objects-browser-internal",
                "path": "packages/core/saved-objects/core-saved-objects-browser-internal/src/saved_objects_client.test.ts"
              },
              {
                "plugin": "@kbn/core-saved-objects-browser-internal",
                "path": "packages/core/saved-objects/core-saved-objects-browser-internal/src/saved_objects_client.test.ts"
              },
              {
                "plugin": "@kbn/core-saved-objects-browser-internal",
                "path": "packages/core/saved-objects/core-saved-objects-browser-internal/src/saved_objects_client.test.ts"
              }
            ],
            "children": [
              {
                "parentPluginId": "@kbn/core-saved-objects-api-browser",
                "id": "def-common.SavedObjectsClientContract.create.$1",
                "type": "string",
                "tags": [],
                "label": "type",
                "description": [
                  "- the type of object to create"
                ],
                "signature": [
                  "string"
                ],
                "path": "packages/core/saved-objects/core-saved-objects-api-browser/src/saved_objects_client.ts",
                "deprecated": false,
                "trackAdoption": false,
                "isRequired": true
              },
              {
                "parentPluginId": "@kbn/core-saved-objects-api-browser",
                "id": "def-common.SavedObjectsClientContract.create.$2",
                "type": "Uncategorized",
                "tags": [],
                "label": "attributes",
                "description": [
                  "- the attributes of the object"
                ],
                "signature": [
                  "T"
                ],
                "path": "packages/core/saved-objects/core-saved-objects-api-browser/src/saved_objects_client.ts",
                "deprecated": false,
                "trackAdoption": false,
                "isRequired": true
              },
              {
                "parentPluginId": "@kbn/core-saved-objects-api-browser",
                "id": "def-common.SavedObjectsClientContract.create.$3",
                "type": "Object",
                "tags": [],
                "label": "options",
                "description": [
                  "{@link SavedObjectsCreateOptions }"
                ],
                "signature": [
                  {
                    "pluginId": "@kbn/core-saved-objects-api-browser",
                    "scope": "common",
                    "docId": "kibKbnCoreSavedObjectsApiBrowserPluginApi",
                    "section": "def-common.SavedObjectsCreateOptions",
                    "text": "SavedObjectsCreateOptions"
                  },
                  " | undefined"
                ],
                "path": "packages/core/saved-objects/core-saved-objects-api-browser/src/saved_objects_client.ts",
                "deprecated": false,
                "trackAdoption": false,
                "isRequired": false
              }
            ],
            "returnComment": [
              "The result of the create operation - the created saved object"
            ]
          },
          {
            "parentPluginId": "@kbn/core-saved-objects-api-browser",
            "id": "def-common.SavedObjectsClientContract.bulkCreate",
            "type": "Function",
            "tags": [
              "deprecated"
            ],
            "label": "bulkCreate",
            "description": [
              "\nCreates multiple objects at once\n"
            ],
            "signature": [
              "(objects: ",
              {
                "pluginId": "@kbn/core-saved-objects-api-browser",
                "scope": "common",
                "docId": "kibKbnCoreSavedObjectsApiBrowserPluginApi",
                "section": "def-common.SavedObjectsBulkCreateObject",
                "text": "SavedObjectsBulkCreateObject"
              },
              "<unknown>[], options?: ",
              {
                "pluginId": "@kbn/core-saved-objects-api-browser",
                "scope": "common",
                "docId": "kibKbnCoreSavedObjectsApiBrowserPluginApi",
                "section": "def-common.SavedObjectsBulkCreateOptions",
                "text": "SavedObjectsBulkCreateOptions"
              },
              " | undefined) => Promise<",
              {
                "pluginId": "@kbn/core-saved-objects-api-browser",
                "scope": "common",
                "docId": "kibKbnCoreSavedObjectsApiBrowserPluginApi",
                "section": "def-common.SavedObjectsBatchResponse",
                "text": "SavedObjectsBatchResponse"
              },
              "<unknown>>"
            ],
            "path": "packages/core/saved-objects/core-saved-objects-api-browser/src/saved_objects_client.ts",
            "deprecated": true,
            "trackAdoption": false,
            "references": [
              {
                "plugin": "@kbn/core-saved-objects-browser-mocks",
                "path": "packages/core/saved-objects/core-saved-objects-browser-mocks/src/saved_objects_service.mock.ts"
              },
              {
                "plugin": "home",
                "path": "src/plugins/home/public/application/components/home_app.js"
              },
              {
                "plugin": "@kbn/core-saved-objects-browser-internal",
                "path": "packages/core/saved-objects/core-saved-objects-browser-internal/src/saved_objects_client.ts"
              },
              {
                "plugin": "@kbn/core-saved-objects-browser-internal",
                "path": "packages/core/saved-objects/core-saved-objects-browser-internal/src/saved_objects_client.test.ts"
              },
              {
                "plugin": "@kbn/core-saved-objects-browser-internal",
                "path": "packages/core/saved-objects/core-saved-objects-browser-internal/src/saved_objects_client.test.ts"
              },
              {
                "plugin": "@kbn/core-saved-objects-browser-internal",
                "path": "packages/core/saved-objects/core-saved-objects-browser-internal/src/saved_objects_client.test.ts"
              }
            ],
            "children": [
              {
                "parentPluginId": "@kbn/core-saved-objects-api-browser",
                "id": "def-common.SavedObjectsClientContract.bulkCreate.$1",
                "type": "Array",
                "tags": [],
                "label": "objects",
                "description": [
                  "- an array of objects containing type, attributes"
                ],
                "signature": [
                  {
                    "pluginId": "@kbn/core-saved-objects-api-browser",
                    "scope": "common",
                    "docId": "kibKbnCoreSavedObjectsApiBrowserPluginApi",
                    "section": "def-common.SavedObjectsBulkCreateObject",
                    "text": "SavedObjectsBulkCreateObject"
                  },
                  "<unknown>[]"
                ],
                "path": "packages/core/saved-objects/core-saved-objects-api-browser/src/saved_objects_client.ts",
                "deprecated": false,
                "trackAdoption": false,
                "isRequired": true
              },
              {
                "parentPluginId": "@kbn/core-saved-objects-api-browser",
                "id": "def-common.SavedObjectsClientContract.bulkCreate.$2",
                "type": "Object",
                "tags": [],
                "label": "options",
                "description": [
                  "{@link SavedObjectsBulkCreateOptions }"
                ],
                "signature": [
                  {
                    "pluginId": "@kbn/core-saved-objects-api-browser",
                    "scope": "common",
                    "docId": "kibKbnCoreSavedObjectsApiBrowserPluginApi",
                    "section": "def-common.SavedObjectsBulkCreateOptions",
                    "text": "SavedObjectsBulkCreateOptions"
                  },
                  " | undefined"
                ],
                "path": "packages/core/saved-objects/core-saved-objects-api-browser/src/saved_objects_client.ts",
                "deprecated": false,
                "trackAdoption": false,
                "isRequired": false
              }
            ],
            "returnComment": [
              "The result of the create operation containing created saved objects."
            ]
          },
          {
            "parentPluginId": "@kbn/core-saved-objects-api-browser",
            "id": "def-common.SavedObjectsClientContract.delete",
            "type": "Function",
            "tags": [
              "deprecated"
            ],
            "label": "delete",
            "description": [
              "\nDeletes an object\n"
            ],
            "signature": [
              "(type: string, id: string, options?: ",
              {
                "pluginId": "@kbn/core-saved-objects-api-browser",
                "scope": "common",
                "docId": "kibKbnCoreSavedObjectsApiBrowserPluginApi",
                "section": "def-common.SavedObjectsDeleteOptions",
                "text": "SavedObjectsDeleteOptions"
              },
              " | undefined) => Promise<{}>"
            ],
            "path": "packages/core/saved-objects/core-saved-objects-api-browser/src/saved_objects_client.ts",
            "deprecated": true,
            "trackAdoption": false,
            "references": [
              {
                "plugin": "@kbn/core-saved-objects-browser-internal",
                "path": "packages/core/saved-objects/core-saved-objects-browser-internal/src/simple_saved_object.ts"
              },
              {
                "plugin": "@kbn/core-saved-objects-browser-mocks",
                "path": "packages/core/saved-objects/core-saved-objects-browser-mocks/src/saved_objects_service.mock.ts"
              },
              {
                "plugin": "savedObjects",
                "path": "src/plugins/saved_objects/public/saved_object/helpers/build_saved_object.ts"
              },
              {
                "plugin": "visualizations",
                "path": "src/plugins/visualizations/public/visualize_app/components/visualize_listing.tsx"
              },
              {
                "plugin": "@kbn/core-saved-objects-browser-internal",
                "path": "packages/core/saved-objects/core-saved-objects-browser-internal/src/saved_objects_client.ts"
              },
              {
                "plugin": "@kbn/core-saved-objects-browser-internal",
                "path": "packages/core/saved-objects/core-saved-objects-browser-internal/src/saved_objects_client.test.ts"
              },
              {
                "plugin": "@kbn/core-saved-objects-browser-internal",
                "path": "packages/core/saved-objects/core-saved-objects-browser-internal/src/saved_objects_client.test.ts"
              },
              {
                "plugin": "@kbn/core-saved-objects-browser-internal",
                "path": "packages/core/saved-objects/core-saved-objects-browser-internal/src/saved_objects_client.test.ts"
              }
            ],
            "children": [
              {
                "parentPluginId": "@kbn/core-saved-objects-api-browser",
                "id": "def-common.SavedObjectsClientContract.delete.$1",
                "type": "string",
                "tags": [],
                "label": "type",
                "description": [
                  "- the type the of object to delete"
                ],
                "signature": [
                  "string"
                ],
                "path": "packages/core/saved-objects/core-saved-objects-api-browser/src/saved_objects_client.ts",
                "deprecated": false,
                "trackAdoption": false,
                "isRequired": true
              },
              {
                "parentPluginId": "@kbn/core-saved-objects-api-browser",
                "id": "def-common.SavedObjectsClientContract.delete.$2",
                "type": "string",
                "tags": [],
                "label": "id",
                "description": [
                  "- the id of the object to delete"
                ],
                "signature": [
                  "string"
                ],
                "path": "packages/core/saved-objects/core-saved-objects-api-browser/src/saved_objects_client.ts",
                "deprecated": false,
                "trackAdoption": false,
                "isRequired": true
              },
              {
                "parentPluginId": "@kbn/core-saved-objects-api-browser",
                "id": "def-common.SavedObjectsClientContract.delete.$3",
                "type": "Object",
                "tags": [],
                "label": "options",
                "description": [
                  "{@link SavedObjectsDeleteOptions }"
                ],
                "signature": [
                  {
                    "pluginId": "@kbn/core-saved-objects-api-browser",
                    "scope": "common",
                    "docId": "kibKbnCoreSavedObjectsApiBrowserPluginApi",
                    "section": "def-common.SavedObjectsDeleteOptions",
                    "text": "SavedObjectsDeleteOptions"
                  },
                  " | undefined"
                ],
                "path": "packages/core/saved-objects/core-saved-objects-api-browser/src/saved_objects_client.ts",
                "deprecated": false,
                "trackAdoption": false,
                "isRequired": false
              }
            ],
            "returnComment": []
          },
          {
            "parentPluginId": "@kbn/core-saved-objects-api-browser",
            "id": "def-common.SavedObjectsClientContract.bulkDelete",
            "type": "Function",
            "tags": [
              "deprecated"
            ],
            "label": "bulkDelete",
            "description": [
              "\nDeletes multiple documents at once"
            ],
            "signature": [
              "(objects: ",
              {
                "pluginId": "@kbn/core-saved-objects-common",
                "scope": "common",
                "docId": "kibKbnCoreSavedObjectsCommonPluginApi",
                "section": "def-common.SavedObjectTypeIdTuple",
                "text": "SavedObjectTypeIdTuple"
              },
              "[], options?: ",
              {
                "pluginId": "@kbn/core-saved-objects-api-browser",
                "scope": "common",
                "docId": "kibKbnCoreSavedObjectsApiBrowserPluginApi",
                "section": "def-common.SavedObjectsBulkDeleteOptions",
                "text": "SavedObjectsBulkDeleteOptions"
              },
              " | undefined) => Promise<",
              {
                "pluginId": "@kbn/core-saved-objects-api-browser",
                "scope": "common",
                "docId": "kibKbnCoreSavedObjectsApiBrowserPluginApi",
                "section": "def-common.SavedObjectsBulkDeleteResponse",
                "text": "SavedObjectsBulkDeleteResponse"
              },
              ">"
            ],
            "path": "packages/core/saved-objects/core-saved-objects-api-browser/src/saved_objects_client.ts",
            "deprecated": true,
            "trackAdoption": false,
            "references": [
              {
                "plugin": "@kbn/core-saved-objects-browser-mocks",
                "path": "packages/core/saved-objects/core-saved-objects-browser-mocks/src/saved_objects_service.mock.ts"
              },
              {
                "plugin": "eventAnnotation",
                "path": "src/plugins/event_annotation/public/event_annotation_service/service.tsx"
              },
              {
                "plugin": "eventAnnotation",
                "path": "src/plugins/event_annotation/public/event_annotation_service/service.test.ts"
              },
              {
                "plugin": "@kbn/core-saved-objects-browser-internal",
                "path": "packages/core/saved-objects/core-saved-objects-browser-internal/src/saved_objects_client.ts"
              },
              {
                "plugin": "@kbn/core-saved-objects-browser-internal",
                "path": "packages/core/saved-objects/core-saved-objects-browser-internal/src/saved_objects_client.test.ts"
              },
              {
                "plugin": "@kbn/core-saved-objects-browser-internal",
                "path": "packages/core/saved-objects/core-saved-objects-browser-internal/src/saved_objects_client.test.ts"
              }
            ],
            "children": [
              {
                "parentPluginId": "@kbn/core-saved-objects-api-browser",
                "id": "def-common.SavedObjectsClientContract.bulkDelete.$1",
                "type": "Array",
                "tags": [],
                "label": "objects",
                "description": [
                  "- an array of objects containing id, type"
                ],
                "signature": [
                  {
                    "pluginId": "@kbn/core-saved-objects-common",
                    "scope": "common",
                    "docId": "kibKbnCoreSavedObjectsCommonPluginApi",
                    "section": "def-common.SavedObjectTypeIdTuple",
                    "text": "SavedObjectTypeIdTuple"
                  },
                  "[]"
                ],
                "path": "packages/core/saved-objects/core-saved-objects-api-browser/src/saved_objects_client.ts",
                "deprecated": false,
                "trackAdoption": false,
                "isRequired": true
              },
              {
                "parentPluginId": "@kbn/core-saved-objects-api-browser",
                "id": "def-common.SavedObjectsClientContract.bulkDelete.$2",
                "type": "Object",
                "tags": [],
                "label": "options",
                "description": [
                  "- optional force argument to force deletion of objects in a namespace other than the scoped client"
                ],
                "signature": [
                  {
                    "pluginId": "@kbn/core-saved-objects-api-browser",
                    "scope": "common",
                    "docId": "kibKbnCoreSavedObjectsApiBrowserPluginApi",
                    "section": "def-common.SavedObjectsBulkDeleteOptions",
                    "text": "SavedObjectsBulkDeleteOptions"
                  },
                  " | undefined"
                ],
                "path": "packages/core/saved-objects/core-saved-objects-api-browser/src/saved_objects_client.ts",
                "deprecated": false,
                "trackAdoption": false,
                "isRequired": false
              }
            ],
            "returnComment": [
              "The bulk delete result for the saved objects for the given types and ids."
            ]
          },
          {
            "parentPluginId": "@kbn/core-saved-objects-api-browser",
            "id": "def-common.SavedObjectsClientContract.find",
            "type": "Function",
            "tags": [
              "property",
              "property",
              "property",
              "property",
              "property",
              "property",
              "property",
              "deprecated"
            ],
            "label": "find",
            "description": [
              "\nSearch for objects\n"
            ],
            "signature": [
              "<T = unknown, A = unknown>(options: ",
              {
                "pluginId": "@kbn/core-saved-objects-api-browser",
                "scope": "common",
                "docId": "kibKbnCoreSavedObjectsApiBrowserPluginApi",
                "section": "def-common.SavedObjectsFindOptions",
                "text": "SavedObjectsFindOptions"
              },
              ") => Promise<",
              {
                "pluginId": "@kbn/core-saved-objects-api-browser",
                "scope": "common",
                "docId": "kibKbnCoreSavedObjectsApiBrowserPluginApi",
                "section": "def-common.SavedObjectsFindResponse",
                "text": "SavedObjectsFindResponse"
              },
              "<T, unknown>>"
            ],
            "path": "packages/core/saved-objects/core-saved-objects-api-browser/src/saved_objects_client.ts",
            "deprecated": true,
            "trackAdoption": false,
            "references": [
              {
                "plugin": "@kbn/core-saved-objects-browser-mocks",
                "path": "packages/core/saved-objects/core-saved-objects-browser-mocks/src/saved_objects_service.mock.ts"
              },
              {
                "plugin": "savedObjects",
                "path": "src/plugins/saved_objects/public/saved_object/helpers/find_object_by_title.ts"
              },
              {
                "plugin": "presentationUtil",
                "path": "src/plugins/presentation_util/public/services/dashboards/dashboards_service.ts"
              },
              {
                "plugin": "dashboard",
                "path": "src/plugins/dashboard/public/dashboard_actions/clone_panel_action.tsx"
              },
              {
<<<<<<< HEAD
                "plugin": "eventAnnotation",
                "path": "src/plugins/event_annotation/public/event_annotation_service/service.tsx"
              },
              {
                "plugin": "eventAnnotation",
                "path": "src/plugins/event_annotation/public/event_annotation_service/service.tsx"
              },
              {
=======
>>>>>>> 53dec844
                "plugin": "ml",
                "path": "x-pack/plugins/ml/public/application/jobs/new_job/recognize/resolvers.ts"
              },
              {
                "plugin": "ml",
                "path": "x-pack/plugins/ml/public/application/services/dashboard_service.ts"
              },
              {
                "plugin": "dashboardEnhanced",
                "path": "x-pack/plugins/dashboard_enhanced/public/services/drilldowns/abstract_dashboard_drilldown/components/collect_config_container.tsx"
              },
              {
                "plugin": "ml",
                "path": "x-pack/plugins/ml/public/application/services/dashboard_service.test.ts"
              },
              {
                "plugin": "eventAnnotation",
                "path": "src/plugins/event_annotation/public/event_annotation_service/service.test.ts"
              },
              {
                "plugin": "eventAnnotation",
                "path": "src/plugins/event_annotation/public/event_annotation_service/service.test.ts"
              },
              {
                "plugin": "savedObjects",
                "path": "src/plugins/saved_objects/public/saved_object/saved_object.test.ts"
              },
              {
                "plugin": "savedObjects",
                "path": "src/plugins/saved_objects/public/saved_object/helpers/find_object_by_title.test.ts"
              },
              {
                "plugin": "savedObjects",
                "path": "src/plugins/saved_objects/public/saved_object/helpers/find_object_by_title.test.ts"
              },
              {
                "plugin": "@kbn/core-saved-objects-browser-internal",
                "path": "packages/core/saved-objects/core-saved-objects-browser-internal/src/saved_objects_client.ts"
              },
              {
                "plugin": "@kbn/core-saved-objects-browser-internal",
                "path": "packages/core/saved-objects/core-saved-objects-browser-internal/src/saved_objects_client.test.ts"
              },
              {
                "plugin": "@kbn/core-saved-objects-browser-internal",
                "path": "packages/core/saved-objects/core-saved-objects-browser-internal/src/saved_objects_client.test.ts"
              },
              {
                "plugin": "@kbn/core-saved-objects-browser-internal",
                "path": "packages/core/saved-objects/core-saved-objects-browser-internal/src/saved_objects_client.test.ts"
              }
            ],
            "children": [
              {
                "parentPluginId": "@kbn/core-saved-objects-api-browser",
                "id": "def-common.SavedObjectsClientContract.find.$1",
                "type": "Object",
                "tags": [],
                "label": "options",
                "description": [
                  "{@link SavedObjectsFindOptions }"
                ],
                "signature": [
                  {
                    "pluginId": "@kbn/core-saved-objects-api-browser",
                    "scope": "common",
                    "docId": "kibKbnCoreSavedObjectsApiBrowserPluginApi",
                    "section": "def-common.SavedObjectsFindOptions",
                    "text": "SavedObjectsFindOptions"
                  }
                ],
                "path": "packages/core/saved-objects/core-saved-objects-api-browser/src/saved_objects_client.ts",
                "deprecated": false,
                "trackAdoption": false,
                "isRequired": true
              }
            ],
            "returnComment": [
              "A find result with objects matching the specified search."
            ]
          },
          {
            "parentPluginId": "@kbn/core-saved-objects-api-browser",
            "id": "def-common.SavedObjectsClientContract.get",
            "type": "Function",
            "tags": [
              "deprecated"
            ],
            "label": "get",
            "description": [
              "\nFetches a single object\n"
            ],
            "signature": [
              "<T = unknown>(type: string, id: string) => Promise<",
              {
                "pluginId": "@kbn/core-saved-objects-api-browser",
                "scope": "common",
                "docId": "kibKbnCoreSavedObjectsApiBrowserPluginApi",
                "section": "def-common.SimpleSavedObject",
                "text": "SimpleSavedObject"
              },
              "<T>>"
            ],
            "path": "packages/core/saved-objects/core-saved-objects-api-browser/src/saved_objects_client.ts",
            "deprecated": true,
            "trackAdoption": false,
            "references": [
              {
                "plugin": "@kbn/core-saved-objects-browser-mocks",
                "path": "packages/core/saved-objects/core-saved-objects-browser-mocks/src/saved_objects_service.mock.ts"
              },
              {
                "plugin": "dataViews",
                "path": "src/plugins/data_views/common/lib/get_title.ts"
              },
              {
                "plugin": "savedObjects",
                "path": "src/plugins/saved_objects/public/saved_object/helpers/initialize_saved_object.ts"
              },
              {
                "plugin": "dashboard",
                "path": "src/plugins/dashboard/public/dashboard_actions/clone_panel_action.tsx"
              },
              {
                "plugin": "ml",
                "path": "x-pack/plugins/ml/public/application/components/custom_urls/custom_url_editor/utils.ts"
              },
              {
                "plugin": "ml",
                "path": "x-pack/plugins/ml/public/application/jobs/new_job/job_from_lens/route_resolver.ts"
              },
              {
                "plugin": "dashboardEnhanced",
                "path": "x-pack/plugins/dashboard_enhanced/public/services/drilldowns/abstract_dashboard_drilldown/components/collect_config_container.tsx"
              },
              {
                "plugin": "monitoring",
                "path": "x-pack/plugins/monitoring/public/application/pages/elasticsearch/ingest_pipeline_modal.tsx"
              },
              {
                "plugin": "savedObjects",
                "path": "src/plugins/saved_objects/public/saved_object/saved_object.test.ts"
              },
              {
                "plugin": "@kbn/core-saved-objects-browser-internal",
                "path": "packages/core/saved-objects/core-saved-objects-browser-internal/src/saved_objects_client.ts"
              },
              {
                "plugin": "@kbn/core-saved-objects-browser-internal",
                "path": "packages/core/saved-objects/core-saved-objects-browser-internal/src/saved_objects_client.test.ts"
              },
              {
                "plugin": "@kbn/core-saved-objects-browser-internal",
                "path": "packages/core/saved-objects/core-saved-objects-browser-internal/src/saved_objects_client.test.ts"
              },
              {
                "plugin": "@kbn/core-saved-objects-browser-internal",
                "path": "packages/core/saved-objects/core-saved-objects-browser-internal/src/saved_objects_client.test.ts"
              },
              {
                "plugin": "@kbn/core-saved-objects-browser-internal",
                "path": "packages/core/saved-objects/core-saved-objects-browser-internal/src/saved_objects_client.test.ts"
              },
              {
                "plugin": "@kbn/core-saved-objects-browser-internal",
                "path": "packages/core/saved-objects/core-saved-objects-browser-internal/src/saved_objects_client.test.ts"
              },
              {
                "plugin": "@kbn/core-saved-objects-browser-internal",
                "path": "packages/core/saved-objects/core-saved-objects-browser-internal/src/saved_objects_client.test.ts"
              },
              {
                "plugin": "@kbn/core-saved-objects-browser-internal",
                "path": "packages/core/saved-objects/core-saved-objects-browser-internal/src/saved_objects_client.test.ts"
              },
              {
                "plugin": "@kbn/core-saved-objects-browser-internal",
                "path": "packages/core/saved-objects/core-saved-objects-browser-internal/src/saved_objects_client.test.ts"
              },
              {
                "plugin": "@kbn/core-saved-objects-browser-internal",
                "path": "packages/core/saved-objects/core-saved-objects-browser-internal/src/saved_objects_client.test.ts"
              },
              {
                "plugin": "@kbn/core-saved-objects-browser-internal",
                "path": "packages/core/saved-objects/core-saved-objects-browser-internal/src/saved_objects_client.test.ts"
              },
              {
                "plugin": "@kbn/core-saved-objects-browser-internal",
                "path": "packages/core/saved-objects/core-saved-objects-browser-internal/src/saved_objects_client.test.ts"
              },
              {
                "plugin": "@kbn/core-saved-objects-browser-internal",
                "path": "packages/core/saved-objects/core-saved-objects-browser-internal/src/saved_objects_client.test.ts"
              },
              {
                "plugin": "@kbn/core-saved-objects-browser-internal",
                "path": "packages/core/saved-objects/core-saved-objects-browser-internal/src/saved_objects_client.test.ts"
              },
              {
                "plugin": "@kbn/core-saved-objects-browser-internal",
                "path": "packages/core/saved-objects/core-saved-objects-browser-internal/src/saved_objects_client.test.ts"
              },
              {
                "plugin": "@kbn/core-saved-objects-browser-internal",
                "path": "packages/core/saved-objects/core-saved-objects-browser-internal/src/saved_objects_client.test.ts"
              },
              {
                "plugin": "@kbn/core-saved-objects-browser-internal",
                "path": "packages/core/saved-objects/core-saved-objects-browser-internal/src/saved_objects_client.test.ts"
              },
              {
                "plugin": "@kbn/core-saved-objects-browser-internal",
                "path": "packages/core/saved-objects/core-saved-objects-browser-internal/src/saved_objects_client.test.ts"
              },
              {
                "plugin": "@kbn/core-saved-objects-browser-internal",
                "path": "packages/core/saved-objects/core-saved-objects-browser-internal/src/saved_objects_client.test.ts"
              }
            ],
            "children": [
              {
                "parentPluginId": "@kbn/core-saved-objects-api-browser",
                "id": "def-common.SavedObjectsClientContract.get.$1",
                "type": "string",
                "tags": [],
                "label": "type",
                "description": [
                  "- the type of the object to get"
                ],
                "signature": [
                  "string"
                ],
                "path": "packages/core/saved-objects/core-saved-objects-api-browser/src/saved_objects_client.ts",
                "deprecated": false,
                "trackAdoption": false,
                "isRequired": true
              },
              {
                "parentPluginId": "@kbn/core-saved-objects-api-browser",
                "id": "def-common.SavedObjectsClientContract.get.$2",
                "type": "string",
                "tags": [],
                "label": "id",
                "description": [
                  "- the ID of the object to get"
                ],
                "signature": [
                  "string"
                ],
                "path": "packages/core/saved-objects/core-saved-objects-api-browser/src/saved_objects_client.ts",
                "deprecated": false,
                "trackAdoption": false,
                "isRequired": true
              }
            ],
            "returnComment": [
              "The saved object for the given type and id."
            ]
          },
          {
            "parentPluginId": "@kbn/core-saved-objects-api-browser",
            "id": "def-common.SavedObjectsClientContract.bulkGet",
            "type": "Function",
            "tags": [
              "deprecated"
            ],
            "label": "bulkGet",
            "description": [
              "\nReturns an array of objects by id\n"
            ],
            "signature": [
              "(objects: ",
              {
                "pluginId": "@kbn/core-saved-objects-common",
                "scope": "common",
                "docId": "kibKbnCoreSavedObjectsCommonPluginApi",
                "section": "def-common.SavedObjectTypeIdTuple",
                "text": "SavedObjectTypeIdTuple"
              },
              "[]) => Promise<",
              {
                "pluginId": "@kbn/core-saved-objects-api-browser",
                "scope": "common",
                "docId": "kibKbnCoreSavedObjectsApiBrowserPluginApi",
                "section": "def-common.SavedObjectsBatchResponse",
                "text": "SavedObjectsBatchResponse"
              },
              "<unknown>>"
            ],
            "path": "packages/core/saved-objects/core-saved-objects-api-browser/src/saved_objects_client.ts",
            "deprecated": true,
            "trackAdoption": false,
            "references": [
              {
                "plugin": "@kbn/core-saved-objects-browser-mocks",
                "path": "packages/core/saved-objects/core-saved-objects-browser-mocks/src/saved_objects_service.mock.ts"
              },
              {
                "plugin": "savedObjects",
                "path": "src/plugins/saved_objects/public/saved_object/saved_object.test.ts"
              },
              {
                "plugin": "@kbn/core-saved-objects-browser-internal",
                "path": "packages/core/saved-objects/core-saved-objects-browser-internal/src/saved_objects_client.ts"
              }
            ],
            "children": [
              {
                "parentPluginId": "@kbn/core-saved-objects-api-browser",
                "id": "def-common.SavedObjectsClientContract.bulkGet.$1",
                "type": "Array",
                "tags": [],
                "label": "objects",
                "description": [
                  "- an array ids, or an array of objects containing id and optionally type"
                ],
                "signature": [
                  {
                    "pluginId": "@kbn/core-saved-objects-common",
                    "scope": "common",
                    "docId": "kibKbnCoreSavedObjectsCommonPluginApi",
                    "section": "def-common.SavedObjectTypeIdTuple",
                    "text": "SavedObjectTypeIdTuple"
                  },
                  "[]"
                ],
                "path": "packages/core/saved-objects/core-saved-objects-api-browser/src/saved_objects_client.ts",
                "deprecated": false,
                "trackAdoption": false,
                "isRequired": true
              }
            ],
            "returnComment": [
              "The saved objects with the given type and ids requested"
            ]
          },
          {
            "parentPluginId": "@kbn/core-saved-objects-api-browser",
            "id": "def-common.SavedObjectsClientContract.resolve",
            "type": "Function",
            "tags": [
              "note",
              "deprecated"
            ],
            "label": "resolve",
            "description": [
              "\nResolves a single object.\n\nAfter 8.0.0, saved objects are provided a unique ID _across_ spaces.\nA subset of existing saved objects may have IDs regenerated while upgrading to 8+.\n`.resolve` provides a way for clients with legacy IDs to still retrieve the correct\nsaved object.\n\nAn example of a client with a \"legacy ID\" is a bookmarked dashboard in a\nnon-default space.\n"
            ],
            "signature": [
              "<T = unknown>(type: string, id: string) => Promise<",
              {
                "pluginId": "@kbn/core-saved-objects-api-browser",
                "scope": "common",
                "docId": "kibKbnCoreSavedObjectsApiBrowserPluginApi",
                "section": "def-common.ResolvedSimpleSavedObject",
                "text": "ResolvedSimpleSavedObject"
              },
              "<T>>"
            ],
            "path": "packages/core/saved-objects/core-saved-objects-api-browser/src/saved_objects_client.ts",
            "deprecated": true,
            "trackAdoption": false,
            "references": [
              {
                "plugin": "@kbn/core-saved-objects-browser-mocks",
                "path": "packages/core/saved-objects/core-saved-objects-browser-mocks/src/saved_objects_service.mock.ts"
              },
              {
                "plugin": "dataViews",
                "path": "src/plugins/data_views/public/saved_objects_client_wrapper.ts"
              },
              {
                "plugin": "discover",
                "path": "src/plugins/discover/public/application/main/services/discover_state.test.ts"
              },
              {
                "plugin": "@kbn/core-saved-objects-browser-internal",
                "path": "packages/core/saved-objects/core-saved-objects-browser-internal/src/saved_objects_client.ts"
              },
              {
                "plugin": "@kbn/core-saved-objects-browser-internal",
                "path": "packages/core/saved-objects/core-saved-objects-browser-internal/src/saved_objects_client.test.ts"
              },
              {
                "plugin": "@kbn/core-saved-objects-browser-internal",
                "path": "packages/core/saved-objects/core-saved-objects-browser-internal/src/saved_objects_client.test.ts"
              },
              {
                "plugin": "@kbn/core-saved-objects-browser-internal",
                "path": "packages/core/saved-objects/core-saved-objects-browser-internal/src/saved_objects_client.test.ts"
              },
              {
                "plugin": "@kbn/core-saved-objects-browser-internal",
                "path": "packages/core/saved-objects/core-saved-objects-browser-internal/src/saved_objects_client.test.ts"
              },
              {
                "plugin": "@kbn/core-saved-objects-browser-internal",
                "path": "packages/core/saved-objects/core-saved-objects-browser-internal/src/saved_objects_client.test.ts"
              },
              {
                "plugin": "@kbn/core-saved-objects-browser-internal",
                "path": "packages/core/saved-objects/core-saved-objects-browser-internal/src/saved_objects_client.test.ts"
              },
              {
                "plugin": "@kbn/core-saved-objects-browser-internal",
                "path": "packages/core/saved-objects/core-saved-objects-browser-internal/src/saved_objects_client.test.ts"
              },
              {
                "plugin": "@kbn/core-saved-objects-browser-internal",
                "path": "packages/core/saved-objects/core-saved-objects-browser-internal/src/saved_objects_client.test.ts"
              },
              {
                "plugin": "@kbn/core-saved-objects-browser-internal",
                "path": "packages/core/saved-objects/core-saved-objects-browser-internal/src/saved_objects_client.test.ts"
              },
              {
                "plugin": "@kbn/core-saved-objects-browser-internal",
                "path": "packages/core/saved-objects/core-saved-objects-browser-internal/src/saved_objects_client.test.ts"
              },
              {
                "plugin": "@kbn/core-saved-objects-browser-internal",
                "path": "packages/core/saved-objects/core-saved-objects-browser-internal/src/saved_objects_client.test.ts"
              },
              {
                "plugin": "@kbn/core-saved-objects-browser-internal",
                "path": "packages/core/saved-objects/core-saved-objects-browser-internal/src/saved_objects_client.test.ts"
              },
              {
                "plugin": "@kbn/core-saved-objects-browser-internal",
                "path": "packages/core/saved-objects/core-saved-objects-browser-internal/src/saved_objects_client.test.ts"
              }
            ],
            "children": [
              {
                "parentPluginId": "@kbn/core-saved-objects-api-browser",
                "id": "def-common.SavedObjectsClientContract.resolve.$1",
                "type": "string",
                "tags": [],
                "label": "type",
                "description": [
                  "- the type of the object to resolve"
                ],
                "signature": [
                  "string"
                ],
                "path": "packages/core/saved-objects/core-saved-objects-api-browser/src/saved_objects_client.ts",
                "deprecated": false,
                "trackAdoption": false,
                "isRequired": true
              },
              {
                "parentPluginId": "@kbn/core-saved-objects-api-browser",
                "id": "def-common.SavedObjectsClientContract.resolve.$2",
                "type": "string",
                "tags": [],
                "label": "id",
                "description": [
                  "- the ID of the object to resolve"
                ],
                "signature": [
                  "string"
                ],
                "path": "packages/core/saved-objects/core-saved-objects-api-browser/src/saved_objects_client.ts",
                "deprecated": false,
                "trackAdoption": false,
                "isRequired": true
              }
            ],
            "returnComment": [
              "The resolve result for the saved object for the given type and id."
            ]
          },
          {
            "parentPluginId": "@kbn/core-saved-objects-api-browser",
            "id": "def-common.SavedObjectsClientContract.bulkResolve",
            "type": "Function",
            "tags": [
              "note",
              "deprecated"
            ],
            "label": "bulkResolve",
            "description": [
              "\nResolves an array of objects by id.\n\nSee documentation for `.resolve`.\n"
            ],
            "signature": [
              "<T = unknown>(objects: ",
              {
                "pluginId": "@kbn/core-saved-objects-common",
                "scope": "common",
                "docId": "kibKbnCoreSavedObjectsCommonPluginApi",
                "section": "def-common.SavedObjectTypeIdTuple",
                "text": "SavedObjectTypeIdTuple"
              },
              "[]) => Promise<",
              {
                "pluginId": "@kbn/core-saved-objects-api-browser",
                "scope": "common",
                "docId": "kibKbnCoreSavedObjectsApiBrowserPluginApi",
                "section": "def-common.SavedObjectsBulkResolveResponse",
                "text": "SavedObjectsBulkResolveResponse"
              },
              "<T>>"
            ],
            "path": "packages/core/saved-objects/core-saved-objects-api-browser/src/saved_objects_client.ts",
            "deprecated": true,
            "trackAdoption": false,
            "references": [
              {
                "plugin": "@kbn/core-saved-objects-browser-mocks",
                "path": "packages/core/saved-objects/core-saved-objects-browser-mocks/src/saved_objects_service.mock.ts"
              },
              {
                "plugin": "@kbn/core-saved-objects-browser-internal",
                "path": "packages/core/saved-objects/core-saved-objects-browser-internal/src/saved_objects_client.ts"
              }
            ],
            "children": [
              {
                "parentPluginId": "@kbn/core-saved-objects-api-browser",
                "id": "def-common.SavedObjectsClientContract.bulkResolve.$1",
                "type": "Array",
                "tags": [],
                "label": "objects",
                "description": [
                  "- an array of objects containing id, type"
                ],
                "signature": [
                  {
                    "pluginId": "@kbn/core-saved-objects-common",
                    "scope": "common",
                    "docId": "kibKbnCoreSavedObjectsCommonPluginApi",
                    "section": "def-common.SavedObjectTypeIdTuple",
                    "text": "SavedObjectTypeIdTuple"
                  },
                  "[]"
                ],
                "path": "packages/core/saved-objects/core-saved-objects-api-browser/src/saved_objects_client.ts",
                "deprecated": false,
                "trackAdoption": false,
                "isRequired": true
              }
            ],
            "returnComment": [
              "The bulk resolve result for the saved objects for the given types and ids."
            ]
          },
          {
            "parentPluginId": "@kbn/core-saved-objects-api-browser",
            "id": "def-common.SavedObjectsClientContract.update",
            "type": "Function",
            "tags": [
              "prop",
              "deprecated"
            ],
            "label": "update",
            "description": [
              "\nUpdates an object\n"
            ],
            "signature": [
              "<T = unknown>(type: string, id: string, attributes: T, options?: ",
              {
                "pluginId": "@kbn/core-saved-objects-api-browser",
                "scope": "common",
                "docId": "kibKbnCoreSavedObjectsApiBrowserPluginApi",
                "section": "def-common.SavedObjectsUpdateOptions",
                "text": "SavedObjectsUpdateOptions"
              },
              "<unknown> | undefined) => Promise<",
              {
                "pluginId": "@kbn/core-saved-objects-api-browser",
                "scope": "common",
                "docId": "kibKbnCoreSavedObjectsApiBrowserPluginApi",
                "section": "def-common.SimpleSavedObject",
                "text": "SimpleSavedObject"
              },
              "<T>>"
            ],
            "path": "packages/core/saved-objects/core-saved-objects-api-browser/src/saved_objects_client.ts",
            "deprecated": true,
            "trackAdoption": false,
            "references": [
              {
                "plugin": "@kbn/core-saved-objects-browser-internal",
                "path": "packages/core/saved-objects/core-saved-objects-browser-internal/src/simple_saved_object.ts"
              },
              {
                "plugin": "@kbn/core-saved-objects-browser-mocks",
                "path": "packages/core/saved-objects/core-saved-objects-browser-mocks/src/saved_objects_service.mock.ts"
              },
              {
                "plugin": "savedObjects",
                "path": "src/plugins/saved_objects/public/saved_object/saved_object.test.ts"
              },
              {
                "plugin": "@kbn/core-saved-objects-browser-internal",
                "path": "packages/core/saved-objects/core-saved-objects-browser-internal/src/simple_saved_object.test.ts"
              },
              {
                "plugin": "@kbn/core-saved-objects-browser-internal",
                "path": "packages/core/saved-objects/core-saved-objects-browser-internal/src/saved_objects_client.ts"
              },
              {
                "plugin": "@kbn/core-saved-objects-browser-internal",
                "path": "packages/core/saved-objects/core-saved-objects-browser-internal/src/saved_objects_client.test.ts"
              },
              {
                "plugin": "@kbn/core-saved-objects-browser-internal",
                "path": "packages/core/saved-objects/core-saved-objects-browser-internal/src/saved_objects_client.test.ts"
              },
              {
                "plugin": "@kbn/core-saved-objects-browser-internal",
                "path": "packages/core/saved-objects/core-saved-objects-browser-internal/src/saved_objects_client.test.ts"
              },
              {
                "plugin": "@kbn/core-saved-objects-browser-internal",
                "path": "packages/core/saved-objects/core-saved-objects-browser-internal/src/saved_objects_client.test.ts"
              },
              {
                "plugin": "@kbn/core-saved-objects-browser-internal",
                "path": "packages/core/saved-objects/core-saved-objects-browser-internal/src/saved_objects_client.test.ts"
              },
              {
                "plugin": "@kbn/core-saved-objects-browser-internal",
                "path": "packages/core/saved-objects/core-saved-objects-browser-internal/src/saved_objects_client.test.ts"
              },
              {
                "plugin": "@kbn/core-saved-objects-browser-internal",
                "path": "packages/core/saved-objects/core-saved-objects-browser-internal/src/saved_objects_client.test.ts"
              }
            ],
            "children": [
              {
                "parentPluginId": "@kbn/core-saved-objects-api-browser",
                "id": "def-common.SavedObjectsClientContract.update.$1",
                "type": "string",
                "tags": [],
                "label": "type",
                "description": [
                  "- the type of the object to update"
                ],
                "signature": [
                  "string"
                ],
                "path": "packages/core/saved-objects/core-saved-objects-api-browser/src/saved_objects_client.ts",
                "deprecated": false,
                "trackAdoption": false,
                "isRequired": true
              },
              {
                "parentPluginId": "@kbn/core-saved-objects-api-browser",
                "id": "def-common.SavedObjectsClientContract.update.$2",
                "type": "string",
                "tags": [],
                "label": "id",
                "description": [
                  "- the ID of the object to update"
                ],
                "signature": [
                  "string"
                ],
                "path": "packages/core/saved-objects/core-saved-objects-api-browser/src/saved_objects_client.ts",
                "deprecated": false,
                "trackAdoption": false,
                "isRequired": true
              },
              {
                "parentPluginId": "@kbn/core-saved-objects-api-browser",
                "id": "def-common.SavedObjectsClientContract.update.$3",
                "type": "Uncategorized",
                "tags": [],
                "label": "attributes",
                "description": [
                  "- the attributes to update"
                ],
                "signature": [
                  "T"
                ],
                "path": "packages/core/saved-objects/core-saved-objects-api-browser/src/saved_objects_client.ts",
                "deprecated": false,
                "trackAdoption": false,
                "isRequired": true
              },
              {
                "parentPluginId": "@kbn/core-saved-objects-api-browser",
                "id": "def-common.SavedObjectsClientContract.update.$4",
                "type": "Object",
                "tags": [],
                "label": "options",
                "description": [
                  "{@link SavedObjectsUpdateOptions }"
                ],
                "signature": [
                  {
                    "pluginId": "@kbn/core-saved-objects-api-browser",
                    "scope": "common",
                    "docId": "kibKbnCoreSavedObjectsApiBrowserPluginApi",
                    "section": "def-common.SavedObjectsUpdateOptions",
                    "text": "SavedObjectsUpdateOptions"
                  },
                  "<unknown> | undefined"
                ],
                "path": "packages/core/saved-objects/core-saved-objects-api-browser/src/saved_objects_client.ts",
                "deprecated": false,
                "trackAdoption": false,
                "isRequired": false
              }
            ],
            "returnComment": [
              "the udpated simple saved object"
            ]
          },
          {
            "parentPluginId": "@kbn/core-saved-objects-api-browser",
            "id": "def-common.SavedObjectsClientContract.bulkUpdate",
            "type": "Function",
            "tags": [
              "deprecated"
            ],
            "label": "bulkUpdate",
            "description": [
              "\nUpdate multiple documents at once\n"
            ],
            "signature": [
              "<T = unknown>(objects: ",
              {
                "pluginId": "@kbn/core-saved-objects-api-browser",
                "scope": "common",
                "docId": "kibKbnCoreSavedObjectsApiBrowserPluginApi",
                "section": "def-common.SavedObjectsBulkUpdateObject",
                "text": "SavedObjectsBulkUpdateObject"
              },
              "<unknown>[]) => Promise<",
              {
                "pluginId": "@kbn/core-saved-objects-api-browser",
                "scope": "common",
                "docId": "kibKbnCoreSavedObjectsApiBrowserPluginApi",
                "section": "def-common.SavedObjectsBatchResponse",
                "text": "SavedObjectsBatchResponse"
              },
              "<T>>"
            ],
            "path": "packages/core/saved-objects/core-saved-objects-api-browser/src/saved_objects_client.ts",
            "deprecated": true,
            "trackAdoption": false,
            "references": [
              {
                "plugin": "@kbn/core-saved-objects-browser-mocks",
                "path": "packages/core/saved-objects/core-saved-objects-browser-mocks/src/saved_objects_service.mock.ts"
              },
              {
                "plugin": "@kbn/core-saved-objects-browser-internal",
                "path": "packages/core/saved-objects/core-saved-objects-browser-internal/src/saved_objects_client.ts"
              },
              {
                "plugin": "@kbn/core-saved-objects-browser-internal",
                "path": "packages/core/saved-objects/core-saved-objects-browser-internal/src/saved_objects_client.test.ts"
              },
              {
                "plugin": "@kbn/core-saved-objects-browser-internal",
                "path": "packages/core/saved-objects/core-saved-objects-browser-internal/src/saved_objects_client.test.ts"
              }
            ],
            "children": [
              {
                "parentPluginId": "@kbn/core-saved-objects-api-browser",
                "id": "def-common.SavedObjectsClientContract.bulkUpdate.$1",
                "type": "Array",
                "tags": [],
                "label": "objects",
                "description": [
                  "- an array of objects containing type, id, attributes, and references"
                ],
                "signature": [
                  {
                    "pluginId": "@kbn/core-saved-objects-api-browser",
                    "scope": "common",
                    "docId": "kibKbnCoreSavedObjectsApiBrowserPluginApi",
                    "section": "def-common.SavedObjectsBulkUpdateObject",
                    "text": "SavedObjectsBulkUpdateObject"
                  },
                  "<unknown>[]"
                ],
                "path": "packages/core/saved-objects/core-saved-objects-api-browser/src/saved_objects_client.ts",
                "deprecated": false,
                "trackAdoption": false,
                "isRequired": true
              }
            ],
            "returnComment": [
              "the result of the bulk update operation containing both failed and updated saved objects."
            ]
          }
        ],
        "initialIsOpen": false
      },
      {
        "parentPluginId": "@kbn/core-saved-objects-api-browser",
        "id": "def-common.SavedObjectsCreateOptions",
        "type": "Interface",
        "tags": [
          "deprecated"
        ],
        "label": "SavedObjectsCreateOptions",
        "description": [
          "\nOptions for creating a saved object.\n"
        ],
        "path": "packages/core/saved-objects/core-saved-objects-api-browser/src/apis/create.ts",
        "deprecated": true,
        "trackAdoption": false,
        "references": [
          {
            "plugin": "@kbn/core-saved-objects-browser-internal",
            "path": "packages/core/saved-objects/core-saved-objects-browser-internal/src/saved_objects_client.ts"
          },
          {
            "plugin": "@kbn/core-saved-objects-browser-internal",
            "path": "packages/core/saved-objects/core-saved-objects-browser-internal/src/saved_objects_client.ts"
          },
          {
            "plugin": "@kbn/core",
            "path": "src/core/public/index.ts"
          },
          {
            "plugin": "savedObjects",
            "path": "src/plugins/saved_objects/public/saved_object/helpers/save_with_confirmation.ts"
          },
          {
            "plugin": "savedObjects",
            "path": "src/plugins/saved_objects/public/saved_object/helpers/save_with_confirmation.ts"
          },
          {
            "plugin": "visualizations",
            "path": "src/plugins/visualizations/public/utils/saved_objects_utils/save_with_confirmation.ts"
          },
          {
            "plugin": "visualizations",
            "path": "src/plugins/visualizations/public/utils/saved_objects_utils/save_with_confirmation.ts"
          },
          {
            "plugin": "graph",
            "path": "x-pack/plugins/graph/public/helpers/saved_objects_utils/save_with_confirmation.ts"
          },
          {
            "plugin": "graph",
            "path": "x-pack/plugins/graph/public/helpers/saved_objects_utils/save_with_confirmation.ts"
          },
          {
            "plugin": "savedObjects",
            "path": "src/plugins/saved_objects/public/saved_object/helpers/save_with_confirmation.test.ts"
          },
          {
            "plugin": "savedObjects",
            "path": "src/plugins/saved_objects/public/saved_object/helpers/save_with_confirmation.test.ts"
          },
          {
            "plugin": "savedObjects",
            "path": "src/plugins/saved_objects/public/saved_object/helpers/save_with_confirmation.test.ts"
          },
          {
            "plugin": "visualizations",
            "path": "src/plugins/visualizations/public/utils/saved_objects_utils/save_with_confirmation.test.ts"
          },
          {
            "plugin": "visualizations",
            "path": "src/plugins/visualizations/public/utils/saved_objects_utils/save_with_confirmation.test.ts"
          },
          {
            "plugin": "visualizations",
            "path": "src/plugins/visualizations/public/utils/saved_objects_utils/save_with_confirmation.test.ts"
          }
        ],
        "children": [
          {
            "parentPluginId": "@kbn/core-saved-objects-api-browser",
            "id": "def-common.SavedObjectsCreateOptions.id",
            "type": "string",
            "tags": [],
            "label": "id",
            "description": [
              "\n(Not recommended) Specify an id instead of having the saved objects service generate one for you."
            ],
            "signature": [
              "string | undefined"
            ],
            "path": "packages/core/saved-objects/core-saved-objects-api-browser/src/apis/create.ts",
            "deprecated": false,
            "trackAdoption": false
          },
          {
            "parentPluginId": "@kbn/core-saved-objects-api-browser",
            "id": "def-common.SavedObjectsCreateOptions.overwrite",
            "type": "CompoundType",
            "tags": [],
            "label": "overwrite",
            "description": [
              "If a document with the given `id` already exists, overwrite it's contents (default=false)."
            ],
            "signature": [
              "boolean | undefined"
            ],
            "path": "packages/core/saved-objects/core-saved-objects-api-browser/src/apis/create.ts",
            "deprecated": false,
            "trackAdoption": false
          },
          {
            "parentPluginId": "@kbn/core-saved-objects-api-browser",
            "id": "def-common.SavedObjectsCreateOptions.migrationVersion",
            "type": "Object",
            "tags": [
              "deprecated"
            ],
            "label": "migrationVersion",
            "description": [
              "\n{@inheritDoc SavedObjectsMigrationVersion}"
            ],
            "signature": [
              {
                "pluginId": "@kbn/core-saved-objects-common",
                "scope": "common",
                "docId": "kibKbnCoreSavedObjectsCommonPluginApi",
                "section": "def-common.SavedObjectsMigrationVersion",
                "text": "SavedObjectsMigrationVersion"
              },
              " | undefined"
            ],
            "path": "packages/core/saved-objects/core-saved-objects-api-browser/src/apis/create.ts",
            "deprecated": true,
            "trackAdoption": false,
            "references": [
              {
                "plugin": "@kbn/core-saved-objects-browser-internal",
                "path": "packages/core/saved-objects/core-saved-objects-browser-internal/src/simple_saved_object.ts"
              },
              {
                "plugin": "@kbn/core-saved-objects-browser-internal",
                "path": "packages/core/saved-objects/core-saved-objects-browser-internal/src/saved_objects_client.ts"
              }
            ]
          },
          {
            "parentPluginId": "@kbn/core-saved-objects-api-browser",
            "id": "def-common.SavedObjectsCreateOptions.coreMigrationVersion",
            "type": "string",
            "tags": [],
            "label": "coreMigrationVersion",
            "description": [
              "A semver value that is used when upgrading objects between Kibana versions."
            ],
            "signature": [
              "string | undefined"
            ],
            "path": "packages/core/saved-objects/core-saved-objects-api-browser/src/apis/create.ts",
            "deprecated": false,
            "trackAdoption": false
          },
          {
            "parentPluginId": "@kbn/core-saved-objects-api-browser",
            "id": "def-common.SavedObjectsCreateOptions.typeMigrationVersion",
            "type": "string",
            "tags": [],
            "label": "typeMigrationVersion",
            "description": [
              "A semver value that is used when migrating documents between Kibana versions."
            ],
            "signature": [
              "string | undefined"
            ],
            "path": "packages/core/saved-objects/core-saved-objects-api-browser/src/apis/create.ts",
            "deprecated": false,
            "trackAdoption": false
          },
          {
            "parentPluginId": "@kbn/core-saved-objects-api-browser",
            "id": "def-common.SavedObjectsCreateOptions.references",
            "type": "Array",
            "tags": [],
            "label": "references",
            "description": [
              "Array of referenced saved objects."
            ],
            "signature": [
              {
                "pluginId": "@kbn/core-saved-objects-common",
                "scope": "common",
                "docId": "kibKbnCoreSavedObjectsCommonPluginApi",
                "section": "def-common.SavedObjectReference",
                "text": "SavedObjectReference"
              },
              "[] | undefined"
            ],
            "path": "packages/core/saved-objects/core-saved-objects-api-browser/src/apis/create.ts",
            "deprecated": false,
            "trackAdoption": false
          },
          {
            "parentPluginId": "@kbn/core-saved-objects-api-browser",
            "id": "def-common.SavedObjectsCreateOptions.managed",
            "type": "CompoundType",
            "tags": [],
            "label": "managed",
            "description": [
              "\nFlag indicating if a saved object is managed by Kibana (default=false)\n\nThis can be leveraged by applications to e.g. prevent edits to a managed\nsaved object. Instead, users can be guided to create a copy first and\nmake their edits to the copy."
            ],
            "signature": [
              "boolean | undefined"
            ],
            "path": "packages/core/saved-objects/core-saved-objects-api-browser/src/apis/create.ts",
            "deprecated": false,
            "trackAdoption": false
          }
        ],
        "initialIsOpen": false
      },
      {
        "parentPluginId": "@kbn/core-saved-objects-api-browser",
        "id": "def-common.SavedObjectsDeleteOptions",
        "type": "Interface",
        "tags": [
          "deprecated"
        ],
        "label": "SavedObjectsDeleteOptions",
        "description": [
          "\nOptions for deleting a saved object.\n"
        ],
        "path": "packages/core/saved-objects/core-saved-objects-api-browser/src/apis/delete.ts",
        "deprecated": true,
        "trackAdoption": false,
        "references": [
          {
            "plugin": "@kbn/core-saved-objects-browser-internal",
            "path": "packages/core/saved-objects/core-saved-objects-browser-internal/src/saved_objects_client.ts"
          },
          {
            "plugin": "@kbn/core-saved-objects-browser-internal",
            "path": "packages/core/saved-objects/core-saved-objects-browser-internal/src/saved_objects_client.ts"
          },
          {
            "plugin": "@kbn/core",
            "path": "src/core/public/index.ts"
          }
        ],
        "children": [
          {
            "parentPluginId": "@kbn/core-saved-objects-api-browser",
            "id": "def-common.SavedObjectsDeleteOptions.force",
            "type": "CompoundType",
            "tags": [],
            "label": "force",
            "description": [
              "Force deletion of an object that exists in multiple namespaces (default=false)"
            ],
            "signature": [
              "boolean | undefined"
            ],
            "path": "packages/core/saved-objects/core-saved-objects-api-browser/src/apis/delete.ts",
            "deprecated": false,
            "trackAdoption": false
          }
        ],
        "initialIsOpen": false
      },
      {
        "parentPluginId": "@kbn/core-saved-objects-api-browser",
        "id": "def-common.SavedObjectsFindOptionsReference",
        "type": "Interface",
        "tags": [],
        "label": "SavedObjectsFindOptionsReference",
        "description": [
          "\nAn object reference for use in find operation options\n"
        ],
        "path": "packages/core/saved-objects/core-saved-objects-api-server/src/apis/find.ts",
        "deprecated": false,
        "trackAdoption": false,
        "children": [
          {
            "parentPluginId": "@kbn/core-saved-objects-api-browser",
            "id": "def-common.SavedObjectsFindOptionsReference.type",
            "type": "string",
            "tags": [],
            "label": "type",
            "description": [
              "The type of the saved object"
            ],
            "path": "packages/core/saved-objects/core-saved-objects-api-server/src/apis/find.ts",
            "deprecated": false,
            "trackAdoption": false
          },
          {
            "parentPluginId": "@kbn/core-saved-objects-api-browser",
            "id": "def-common.SavedObjectsFindOptionsReference.id",
            "type": "string",
            "tags": [],
            "label": "id",
            "description": [
              "The ID of the saved object"
            ],
            "path": "packages/core/saved-objects/core-saved-objects-api-server/src/apis/find.ts",
            "deprecated": false,
            "trackAdoption": false
          }
        ],
        "initialIsOpen": false
      },
      {
        "parentPluginId": "@kbn/core-saved-objects-api-browser",
        "id": "def-common.SavedObjectsFindResponse",
        "type": "Interface",
        "tags": [
          "deprecated"
        ],
        "label": "SavedObjectsFindResponse",
        "description": [
          "\nReturn type of the Saved Objects `find()` method.\n"
        ],
        "signature": [
          {
            "pluginId": "@kbn/core-saved-objects-api-browser",
            "scope": "common",
            "docId": "kibKbnCoreSavedObjectsApiBrowserPluginApi",
            "section": "def-common.SavedObjectsFindResponse",
            "text": "SavedObjectsFindResponse"
          },
          "<T, A> extends ",
          {
            "pluginId": "@kbn/core-saved-objects-api-browser",
            "scope": "common",
            "docId": "kibKbnCoreSavedObjectsApiBrowserPluginApi",
            "section": "def-common.SavedObjectsBatchResponse",
            "text": "SavedObjectsBatchResponse"
          },
          "<T>"
        ],
        "path": "packages/core/saved-objects/core-saved-objects-api-browser/src/apis/find.ts",
        "deprecated": true,
        "trackAdoption": false,
        "references": [
          {
            "plugin": "@kbn/core-saved-objects-browser-internal",
            "path": "packages/core/saved-objects/core-saved-objects-browser-internal/src/saved_objects_client.ts"
          },
          {
            "plugin": "@kbn/core-saved-objects-browser-internal",
            "path": "packages/core/saved-objects/core-saved-objects-browser-internal/src/saved_objects_client.ts"
          },
          {
            "plugin": "@kbn/core-saved-objects-browser-internal",
            "path": "packages/core/saved-objects/core-saved-objects-browser-internal/src/saved_objects_client.ts"
          },
          {
            "plugin": "@kbn/core-saved-objects-browser-internal",
            "path": "packages/core/saved-objects/core-saved-objects-browser-internal/src/saved_objects_client.ts"
          },
          {
            "plugin": "@kbn/core",
            "path": "src/core/public/index.ts"
          },
          {
            "plugin": "eventAnnotation",
            "path": "src/plugins/event_annotation/public/event_annotation_service/service.test.ts"
          },
          {
            "plugin": "eventAnnotation",
            "path": "src/plugins/event_annotation/public/event_annotation_service/service.test.ts"
          }
        ],
        "children": [
          {
            "parentPluginId": "@kbn/core-saved-objects-api-browser",
            "id": "def-common.SavedObjectsFindResponse.aggregations",
            "type": "Uncategorized",
            "tags": [],
            "label": "aggregations",
            "description": [
              "aggregations from the search query"
            ],
            "signature": [
              "A | undefined"
            ],
            "path": "packages/core/saved-objects/core-saved-objects-api-browser/src/apis/find.ts",
            "deprecated": false,
            "trackAdoption": false
          },
          {
            "parentPluginId": "@kbn/core-saved-objects-api-browser",
            "id": "def-common.SavedObjectsFindResponse.total",
            "type": "number",
            "tags": [],
            "label": "total",
            "description": [
              "total number of results"
            ],
            "path": "packages/core/saved-objects/core-saved-objects-api-browser/src/apis/find.ts",
            "deprecated": false,
            "trackAdoption": false
          },
          {
            "parentPluginId": "@kbn/core-saved-objects-api-browser",
            "id": "def-common.SavedObjectsFindResponse.perPage",
            "type": "number",
            "tags": [],
            "label": "perPage",
            "description": [
              "number of results per page"
            ],
            "path": "packages/core/saved-objects/core-saved-objects-api-browser/src/apis/find.ts",
            "deprecated": false,
            "trackAdoption": false
          },
          {
            "parentPluginId": "@kbn/core-saved-objects-api-browser",
            "id": "def-common.SavedObjectsFindResponse.page",
            "type": "number",
            "tags": [],
            "label": "page",
            "description": [
              "current page in results"
            ],
            "path": "packages/core/saved-objects/core-saved-objects-api-browser/src/apis/find.ts",
            "deprecated": false,
            "trackAdoption": false
          }
        ],
        "initialIsOpen": false
      },
      {
        "parentPluginId": "@kbn/core-saved-objects-api-browser",
        "id": "def-common.SavedObjectsUpdateOptions",
        "type": "Interface",
        "tags": [
          "deprecated"
        ],
        "label": "SavedObjectsUpdateOptions",
        "description": [
          "\nOptions for updating a saved object\n"
        ],
        "signature": [
          {
            "pluginId": "@kbn/core-saved-objects-api-browser",
            "scope": "common",
            "docId": "kibKbnCoreSavedObjectsApiBrowserPluginApi",
            "section": "def-common.SavedObjectsUpdateOptions",
            "text": "SavedObjectsUpdateOptions"
          },
          "<Attributes>"
        ],
        "path": "packages/core/saved-objects/core-saved-objects-api-browser/src/apis/update.ts",
        "deprecated": true,
        "trackAdoption": false,
        "references": [
          {
            "plugin": "@kbn/core-saved-objects-browser-internal",
            "path": "packages/core/saved-objects/core-saved-objects-browser-internal/src/saved_objects_client.ts"
          },
          {
            "plugin": "@kbn/core-saved-objects-browser-internal",
            "path": "packages/core/saved-objects/core-saved-objects-browser-internal/src/saved_objects_client.ts"
          },
          {
            "plugin": "@kbn/core",
            "path": "src/core/public/index.ts"
          }
        ],
        "children": [
          {
            "parentPluginId": "@kbn/core-saved-objects-api-browser",
            "id": "def-common.SavedObjectsUpdateOptions.version",
            "type": "string",
            "tags": [],
            "label": "version",
            "description": [
              "version of the saved object"
            ],
            "signature": [
              "string | undefined"
            ],
            "path": "packages/core/saved-objects/core-saved-objects-api-browser/src/apis/update.ts",
            "deprecated": false,
            "trackAdoption": false
          },
          {
            "parentPluginId": "@kbn/core-saved-objects-api-browser",
            "id": "def-common.SavedObjectsUpdateOptions.upsert",
            "type": "Uncategorized",
            "tags": [],
            "label": "upsert",
            "description": [
              "Alternative attributes for the saved object if upserting"
            ],
            "signature": [
              "Attributes | undefined"
            ],
            "path": "packages/core/saved-objects/core-saved-objects-api-browser/src/apis/update.ts",
            "deprecated": false,
            "trackAdoption": false
          },
          {
            "parentPluginId": "@kbn/core-saved-objects-api-browser",
            "id": "def-common.SavedObjectsUpdateOptions.references",
            "type": "Array",
            "tags": [],
            "label": "references",
            "description": [
              "Array of references to other saved objects"
            ],
            "signature": [
              {
                "pluginId": "@kbn/core-saved-objects-common",
                "scope": "common",
                "docId": "kibKbnCoreSavedObjectsCommonPluginApi",
                "section": "def-common.SavedObjectReference",
                "text": "SavedObjectReference"
              },
              "[] | undefined"
            ],
            "path": "packages/core/saved-objects/core-saved-objects-api-browser/src/apis/update.ts",
            "deprecated": false,
            "trackAdoption": false
          }
        ],
        "initialIsOpen": false
      },
      {
        "parentPluginId": "@kbn/core-saved-objects-api-browser",
        "id": "def-common.SimpleSavedObject",
        "type": "Interface",
        "tags": [
          "deprecated"
        ],
        "label": "SimpleSavedObject",
        "description": [
          "\nVery simple wrapper for SavedObjects loaded from the server\nwith the {@link SavedObjectsClientContract}.\n\nIt provides basic functionality for creating/saving/deleting saved objects,\nbut doesn't include any type-specific implementations.\n"
        ],
        "signature": [
          {
            "pluginId": "@kbn/core-saved-objects-api-browser",
            "scope": "common",
            "docId": "kibKbnCoreSavedObjectsApiBrowserPluginApi",
            "section": "def-common.SimpleSavedObject",
            "text": "SimpleSavedObject"
          },
          "<T>"
        ],
        "path": "packages/core/saved-objects/core-saved-objects-api-browser/src/simple_saved_object.ts",
        "deprecated": true,
        "trackAdoption": false,
        "references": [
          {
            "plugin": "@kbn/core-saved-objects-browser-internal",
            "path": "packages/core/saved-objects/core-saved-objects-browser-internal/src/simple_saved_object.ts"
          },
          {
            "plugin": "@kbn/core-saved-objects-browser-internal",
            "path": "packages/core/saved-objects/core-saved-objects-browser-internal/src/simple_saved_object.ts"
          },
          {
            "plugin": "@kbn/core-saved-objects-browser-internal",
            "path": "packages/core/saved-objects/core-saved-objects-browser-internal/src/simple_saved_object.ts"
          },
          {
            "plugin": "@kbn/core-saved-objects-browser-internal",
            "path": "packages/core/saved-objects/core-saved-objects-browser-internal/src/saved_objects_client.ts"
          },
          {
            "plugin": "@kbn/core-saved-objects-browser-internal",
            "path": "packages/core/saved-objects/core-saved-objects-browser-internal/src/saved_objects_client.ts"
          },
          {
            "plugin": "@kbn/core-saved-objects-browser-internal",
            "path": "packages/core/saved-objects/core-saved-objects-browser-internal/src/saved_objects_client.ts"
          },
          {
            "plugin": "@kbn/core-saved-objects-browser-internal",
            "path": "packages/core/saved-objects/core-saved-objects-browser-internal/src/saved_objects_client.ts"
          },
          {
            "plugin": "@kbn/core-saved-objects-browser-internal",
            "path": "packages/core/saved-objects/core-saved-objects-browser-internal/src/saved_objects_client.ts"
          },
          {
            "plugin": "@kbn/core-saved-objects-browser-internal",
            "path": "packages/core/saved-objects/core-saved-objects-browser-internal/src/saved_objects_client.ts"
          },
          {
            "plugin": "@kbn/core",
            "path": "src/core/public/index.ts"
          },
          {
            "plugin": "savedObjects",
            "path": "src/plugins/saved_objects/public/saved_object/helpers/find_object_by_title.ts"
          },
          {
            "plugin": "savedObjects",
            "path": "src/plugins/saved_objects/public/saved_object/helpers/find_object_by_title.ts"
          },
          {
            "plugin": "savedObjects",
            "path": "src/plugins/saved_objects/public/saved_object/helpers/find_object_by_title.ts"
          },
          {
            "plugin": "embeddable",
            "path": "src/plugins/embeddable/public/lib/panel/panel_header/panel_actions/add_panel/add_panel_flyout.tsx"
          },
          {
            "plugin": "embeddable",
            "path": "src/plugins/embeddable/public/lib/panel/panel_header/panel_actions/add_panel/add_panel_flyout.tsx"
          },
          {
            "plugin": "embeddable",
            "path": "src/plugins/embeddable/public/lib/panel/panel_header/panel_actions/add_panel/add_panel_flyout.tsx"
          },
          {
            "plugin": "presentationUtil",
            "path": "src/plugins/presentation_util/public/services/dashboards/types.ts"
          },
          {
            "plugin": "presentationUtil",
            "path": "src/plugins/presentation_util/public/services/dashboards/types.ts"
          },
          {
            "plugin": "presentationUtil",
            "path": "src/plugins/presentation_util/public/services/dashboards/types.ts"
          },
          {
            "plugin": "visualizations",
            "path": "src/plugins/visualizations/public/vis_types/vis_type_alias_registry.ts"
          },
          {
            "plugin": "visualizations",
            "path": "src/plugins/visualizations/public/vis_types/vis_type_alias_registry.ts"
          },
          {
            "plugin": "eventAnnotation",
            "path": "src/plugins/event_annotation/public/event_annotation_service/service.tsx"
          },
          {
            "plugin": "eventAnnotation",
            "path": "src/plugins/event_annotation/public/event_annotation_service/service.tsx"
          },
          {
            "plugin": "eventAnnotation",
            "path": "src/plugins/event_annotation/public/event_annotation_service/service.tsx"
          },
          {
            "plugin": "aiops",
            "path": "x-pack/plugins/aiops/public/application/utils/search_utils.ts"
          },
          {
            "plugin": "aiops",
            "path": "x-pack/plugins/aiops/public/application/utils/search_utils.ts"
          },
          {
            "plugin": "ml",
            "path": "x-pack/plugins/ml/common/types/kibana.ts"
          },
          {
            "plugin": "ml",
            "path": "x-pack/plugins/ml/common/types/kibana.ts"
          },
          {
            "plugin": "dataVisualizer",
            "path": "x-pack/plugins/data_visualizer/common/types/index.ts"
          },
          {
            "plugin": "dataVisualizer",
            "path": "x-pack/plugins/data_visualizer/common/types/index.ts"
          },
          {
            "plugin": "dashboardEnhanced",
            "path": "x-pack/plugins/dashboard_enhanced/public/services/drilldowns/abstract_dashboard_drilldown/components/collect_config_container.tsx"
          },
          {
            "plugin": "dashboardEnhanced",
            "path": "x-pack/plugins/dashboard_enhanced/public/services/drilldowns/abstract_dashboard_drilldown/components/collect_config_container.tsx"
          },
          {
            "plugin": "graph",
            "path": "x-pack/plugins/graph/public/types/app_state.ts"
          },
          {
            "plugin": "graph",
            "path": "x-pack/plugins/graph/public/types/app_state.ts"
          },
          {
            "plugin": "synthetics",
            "path": "x-pack/plugins/synthetics/common/types/synthetics_monitor.ts"
          },
          {
            "plugin": "synthetics",
            "path": "x-pack/plugins/synthetics/common/types/synthetics_monitor.ts"
          },
          {
            "plugin": "graph",
            "path": "x-pack/plugins/graph/public/helpers/saved_objects_utils/find_object_by_title.test.ts"
          },
          {
            "plugin": "graph",
            "path": "x-pack/plugins/graph/public/helpers/saved_objects_utils/find_object_by_title.test.ts"
          },
          {
            "plugin": "lens",
            "path": "x-pack/plugins/lens/public/persistence/saved_objects_utils/find_object_by_title.test.ts"
          },
          {
            "plugin": "lens",
            "path": "x-pack/plugins/lens/public/persistence/saved_objects_utils/find_object_by_title.test.ts"
          },
          {
            "plugin": "securitySolution",
            "path": "x-pack/plugins/security_solution/public/common/hooks/types.ts"
          },
          {
            "plugin": "securitySolution",
            "path": "x-pack/plugins/security_solution/public/common/hooks/types.ts"
          },
          {
            "plugin": "eventAnnotation",
            "path": "src/plugins/event_annotation/public/event_annotation_service/service.test.ts"
          },
          {
            "plugin": "eventAnnotation",
            "path": "src/plugins/event_annotation/public/event_annotation_service/service.test.ts"
          },
          {
            "plugin": "savedObjects",
            "path": "src/plugins/saved_objects/public/saved_object/saved_object.test.ts"
          },
          {
            "plugin": "savedObjects",
            "path": "src/plugins/saved_objects/public/saved_object/saved_object.test.ts"
          },
          {
            "plugin": "savedObjects",
            "path": "src/plugins/saved_objects/public/saved_object/saved_object.test.ts"
          },
          {
            "plugin": "savedObjects",
            "path": "src/plugins/saved_objects/public/saved_object/saved_object.test.ts"
          },
          {
            "plugin": "savedObjects",
            "path": "src/plugins/saved_objects/public/saved_object/saved_object.test.ts"
          },
          {
            "plugin": "savedObjects",
            "path": "src/plugins/saved_objects/public/saved_object/saved_object.test.ts"
          },
          {
            "plugin": "savedObjects",
            "path": "src/plugins/saved_objects/public/saved_object/saved_object.test.ts"
          },
          {
            "plugin": "savedObjects",
            "path": "src/plugins/saved_objects/public/saved_object/saved_object.test.ts"
          },
          {
            "plugin": "savedObjects",
            "path": "src/plugins/saved_objects/public/saved_object/saved_object.test.ts"
          },
          {
            "plugin": "savedObjects",
            "path": "src/plugins/saved_objects/public/saved_object/saved_object.test.ts"
          },
          {
            "plugin": "savedObjects",
            "path": "src/plugins/saved_objects/public/saved_object/saved_object.test.ts"
          },
          {
            "plugin": "visualizations",
            "path": "src/plugins/visualizations/public/utils/saved_objects_utils/find_object_by_title.test.ts"
          },
          {
            "plugin": "visualizations",
            "path": "src/plugins/visualizations/public/utils/saved_objects_utils/find_object_by_title.test.ts"
          },
          {
            "plugin": "visualizations",
            "path": "src/plugins/visualizations/public/wizard/search_selection/show_saved_object.test.ts"
          },
          {
            "plugin": "visualizations",
            "path": "src/plugins/visualizations/public/wizard/search_selection/show_saved_object.test.ts"
          },
          {
            "plugin": "visualizations",
            "path": "src/plugins/visualizations/public/wizard/search_selection/show_saved_object.test.ts"
          },
          {
            "plugin": "visualizations",
            "path": "src/plugins/visualizations/public/wizard/search_selection/show_saved_object.test.ts"
          },
          {
            "plugin": "visualizations",
            "path": "src/plugins/visualizations/public/wizard/search_selection/show_saved_object.test.ts"
          },
          {
            "plugin": "@kbn/core-saved-objects-browser-mocks",
            "path": "packages/core/saved-objects/core-saved-objects-browser-mocks/src/simple_saved_object.mock.ts"
          },
          {
            "plugin": "@kbn/core-saved-objects-browser-mocks",
            "path": "packages/core/saved-objects/core-saved-objects-browser-mocks/src/simple_saved_object.mock.ts"
          },
          {
            "plugin": "@kbn/core-saved-objects-browser-mocks",
            "path": "packages/core/saved-objects/core-saved-objects-browser-mocks/src/simple_saved_object.mock.ts"
          }
        ],
        "children": [
          {
            "parentPluginId": "@kbn/core-saved-objects-api-browser",
            "id": "def-common.SimpleSavedObject.attributes",
            "type": "Uncategorized",
            "tags": [],
            "label": "attributes",
            "description": [
              "attributes of the object, templated"
            ],
            "signature": [
              "T"
            ],
            "path": "packages/core/saved-objects/core-saved-objects-api-browser/src/simple_saved_object.ts",
            "deprecated": false,
            "trackAdoption": false
          },
          {
            "parentPluginId": "@kbn/core-saved-objects-api-browser",
            "id": "def-common.SimpleSavedObject._version",
            "type": "string",
            "tags": [],
            "label": "_version",
            "description": [
              " version of the saved object"
            ],
            "signature": [
              "string | undefined"
            ],
            "path": "packages/core/saved-objects/core-saved-objects-api-browser/src/simple_saved_object.ts",
            "deprecated": false,
            "trackAdoption": false
          },
          {
            "parentPluginId": "@kbn/core-saved-objects-api-browser",
            "id": "def-common.SimpleSavedObject.id",
            "type": "string",
            "tags": [],
            "label": "id",
            "description": [
              "ID of the saved object"
            ],
            "path": "packages/core/saved-objects/core-saved-objects-api-browser/src/simple_saved_object.ts",
            "deprecated": false,
            "trackAdoption": false
          },
          {
            "parentPluginId": "@kbn/core-saved-objects-api-browser",
            "id": "def-common.SimpleSavedObject.type",
            "type": "string",
            "tags": [],
            "label": "type",
            "description": [
              "Type of the saved object"
            ],
            "path": "packages/core/saved-objects/core-saved-objects-api-browser/src/simple_saved_object.ts",
            "deprecated": false,
            "trackAdoption": false
          },
          {
            "parentPluginId": "@kbn/core-saved-objects-api-browser",
            "id": "def-common.SimpleSavedObject.migrationVersion",
            "type": "Object",
            "tags": [
              "deprecated"
            ],
            "label": "migrationVersion",
            "description": [
              "\nMigration version of the saved object"
            ],
            "signature": [
              {
                "pluginId": "@kbn/core-saved-objects-common",
                "scope": "common",
                "docId": "kibKbnCoreSavedObjectsCommonPluginApi",
                "section": "def-common.SavedObjectsMigrationVersion",
                "text": "SavedObjectsMigrationVersion"
              },
              " | undefined"
            ],
            "path": "packages/core/saved-objects/core-saved-objects-api-browser/src/simple_saved_object.ts",
            "deprecated": true,
            "trackAdoption": false,
            "references": [
              {
                "plugin": "@kbn/core-saved-objects-browser-mocks",
                "path": "packages/core/saved-objects/core-saved-objects-browser-mocks/src/simple_saved_object.mock.ts"
              },
              {
                "plugin": "@kbn/core-saved-objects-browser-internal",
                "path": "packages/core/saved-objects/core-saved-objects-browser-internal/src/simple_saved_object.ts"
              },
              {
                "plugin": "@kbn/core-saved-objects-browser-internal",
                "path": "packages/core/saved-objects/core-saved-objects-browser-internal/src/simple_saved_object.ts"
              },
              {
                "plugin": "@kbn/core-saved-objects-browser-internal",
                "path": "packages/core/saved-objects/core-saved-objects-browser-internal/src/simple_saved_object.ts"
              }
            ]
          },
          {
            "parentPluginId": "@kbn/core-saved-objects-api-browser",
            "id": "def-common.SimpleSavedObject.coreMigrationVersion",
            "type": "string",
            "tags": [],
            "label": "coreMigrationVersion",
            "description": [
              "Core migration version of the saved object"
            ],
            "signature": [
              "string | undefined"
            ],
            "path": "packages/core/saved-objects/core-saved-objects-api-browser/src/simple_saved_object.ts",
            "deprecated": false,
            "trackAdoption": false
          },
          {
            "parentPluginId": "@kbn/core-saved-objects-api-browser",
            "id": "def-common.SimpleSavedObject.typeMigrationVersion",
            "type": "string",
            "tags": [],
            "label": "typeMigrationVersion",
            "description": [
              "Core migration version of the saved object"
            ],
            "signature": [
              "string | undefined"
            ],
            "path": "packages/core/saved-objects/core-saved-objects-api-browser/src/simple_saved_object.ts",
            "deprecated": false,
            "trackAdoption": false
          },
          {
            "parentPluginId": "@kbn/core-saved-objects-api-browser",
            "id": "def-common.SimpleSavedObject.error",
            "type": "Object",
            "tags": [],
            "label": "error",
            "description": [
              "Error associated with this object, undefined if no error"
            ],
            "signature": [
              {
                "pluginId": "@kbn/core-saved-objects-common",
                "scope": "common",
                "docId": "kibKbnCoreSavedObjectsCommonPluginApi",
                "section": "def-common.SavedObjectError",
                "text": "SavedObjectError"
              },
              " | undefined"
            ],
            "path": "packages/core/saved-objects/core-saved-objects-api-browser/src/simple_saved_object.ts",
            "deprecated": false,
            "trackAdoption": false
          },
          {
            "parentPluginId": "@kbn/core-saved-objects-api-browser",
            "id": "def-common.SimpleSavedObject.references",
            "type": "Array",
            "tags": [],
            "label": "references",
            "description": [
              "References to other saved objects"
            ],
            "signature": [
              {
                "pluginId": "@kbn/core-saved-objects-common",
                "scope": "common",
                "docId": "kibKbnCoreSavedObjectsCommonPluginApi",
                "section": "def-common.SavedObjectReference",
                "text": "SavedObjectReference"
              },
              "[]"
            ],
            "path": "packages/core/saved-objects/core-saved-objects-api-browser/src/simple_saved_object.ts",
            "deprecated": false,
            "trackAdoption": false
          },
          {
            "parentPluginId": "@kbn/core-saved-objects-api-browser",
            "id": "def-common.SimpleSavedObject.updatedAt",
            "type": "string",
            "tags": [],
            "label": "updatedAt",
            "description": [
              "The date this object was last updated"
            ],
            "signature": [
              "string | undefined"
            ],
            "path": "packages/core/saved-objects/core-saved-objects-api-browser/src/simple_saved_object.ts",
            "deprecated": false,
            "trackAdoption": false
          },
          {
            "parentPluginId": "@kbn/core-saved-objects-api-browser",
            "id": "def-common.SimpleSavedObject.createdAt",
            "type": "string",
            "tags": [],
            "label": "createdAt",
            "description": [
              "The date this object was created"
            ],
            "signature": [
              "string | undefined"
            ],
            "path": "packages/core/saved-objects/core-saved-objects-api-browser/src/simple_saved_object.ts",
            "deprecated": false,
            "trackAdoption": false
          },
          {
            "parentPluginId": "@kbn/core-saved-objects-api-browser",
            "id": "def-common.SimpleSavedObject.namespaces",
            "type": "Array",
            "tags": [],
            "label": "namespaces",
            "description": [
              "\nSpace(s) that this saved object exists in. This attribute is not used for \"global\" saved object types which are registered with\n`namespaceType: 'agnostic'`."
            ],
            "signature": [
              "string[] | undefined"
            ],
            "path": "packages/core/saved-objects/core-saved-objects-api-browser/src/simple_saved_object.ts",
            "deprecated": false,
            "trackAdoption": false
          },
          {
            "parentPluginId": "@kbn/core-saved-objects-api-browser",
            "id": "def-common.SimpleSavedObject.managed",
            "type": "CompoundType",
            "tags": [],
            "label": "managed",
            "description": [
              "\nFlag indicating if a saved object is managed by Kibana (default=false)\n\nThis can be leveraged by applications to e.g. prevent edits to a managed\nsaved object. Instead, users can be guided to create a copy first and\nmake their edits to the copy."
            ],
            "signature": [
              "boolean | undefined"
            ],
            "path": "packages/core/saved-objects/core-saved-objects-api-browser/src/simple_saved_object.ts",
            "deprecated": false,
            "trackAdoption": false
          },
          {
            "parentPluginId": "@kbn/core-saved-objects-api-browser",
            "id": "def-common.SimpleSavedObject.get",
            "type": "Function",
            "tags": [],
            "label": "get",
            "description": [
              "\nGets an attribute of this object\n"
            ],
            "signature": [
              "(key: string) => any"
            ],
            "path": "packages/core/saved-objects/core-saved-objects-api-browser/src/simple_saved_object.ts",
            "deprecated": false,
            "trackAdoption": false,
            "children": [
              {
                "parentPluginId": "@kbn/core-saved-objects-api-browser",
                "id": "def-common.SimpleSavedObject.get.$1",
                "type": "string",
                "tags": [],
                "label": "key",
                "description": [
                  "- the name of the attribute"
                ],
                "signature": [
                  "string"
                ],
                "path": "packages/core/saved-objects/core-saved-objects-api-browser/src/simple_saved_object.ts",
                "deprecated": false,
                "trackAdoption": false,
                "isRequired": true
              }
            ],
            "returnComment": [
              "The value of the attribute."
            ]
          },
          {
            "parentPluginId": "@kbn/core-saved-objects-api-browser",
            "id": "def-common.SimpleSavedObject.set",
            "type": "Function",
            "tags": [],
            "label": "set",
            "description": [
              "\nSets an attribute of this object\n"
            ],
            "signature": [
              "(key: string, value: any) => T"
            ],
            "path": "packages/core/saved-objects/core-saved-objects-api-browser/src/simple_saved_object.ts",
            "deprecated": false,
            "trackAdoption": false,
            "children": [
              {
                "parentPluginId": "@kbn/core-saved-objects-api-browser",
                "id": "def-common.SimpleSavedObject.set.$1",
                "type": "string",
                "tags": [],
                "label": "key",
                "description": [
                  "- the name of the attribute"
                ],
                "signature": [
                  "string"
                ],
                "path": "packages/core/saved-objects/core-saved-objects-api-browser/src/simple_saved_object.ts",
                "deprecated": false,
                "trackAdoption": false,
                "isRequired": true
              },
              {
                "parentPluginId": "@kbn/core-saved-objects-api-browser",
                "id": "def-common.SimpleSavedObject.set.$2",
                "type": "Any",
                "tags": [],
                "label": "value",
                "description": [
                  "- the value for the attribute"
                ],
                "signature": [
                  "any"
                ],
                "path": "packages/core/saved-objects/core-saved-objects-api-browser/src/simple_saved_object.ts",
                "deprecated": false,
                "trackAdoption": false,
                "isRequired": true
              }
            ],
            "returnComment": [
              "The updated attributes of this object."
            ]
          },
          {
            "parentPluginId": "@kbn/core-saved-objects-api-browser",
            "id": "def-common.SimpleSavedObject.has",
            "type": "Function",
            "tags": [],
            "label": "has",
            "description": [
              "\nChecks if this object has an attribute\n"
            ],
            "signature": [
              "(key: string) => boolean"
            ],
            "path": "packages/core/saved-objects/core-saved-objects-api-browser/src/simple_saved_object.ts",
            "deprecated": false,
            "trackAdoption": false,
            "children": [
              {
                "parentPluginId": "@kbn/core-saved-objects-api-browser",
                "id": "def-common.SimpleSavedObject.has.$1",
                "type": "string",
                "tags": [],
                "label": "key",
                "description": [
                  "- the name of the attribute"
                ],
                "signature": [
                  "string"
                ],
                "path": "packages/core/saved-objects/core-saved-objects-api-browser/src/simple_saved_object.ts",
                "deprecated": false,
                "trackAdoption": false,
                "isRequired": true
              }
            ],
            "returnComment": [
              "true if the attribute exists."
            ]
          },
          {
            "parentPluginId": "@kbn/core-saved-objects-api-browser",
            "id": "def-common.SimpleSavedObject.save",
            "type": "Function",
            "tags": [
              "deprecated"
            ],
            "label": "save",
            "description": [
              "\nSaves this object"
            ],
            "signature": [
              "() => Promise<",
              {
                "pluginId": "@kbn/core-saved-objects-api-browser",
                "scope": "common",
                "docId": "kibKbnCoreSavedObjectsApiBrowserPluginApi",
                "section": "def-common.SimpleSavedObject",
                "text": "SimpleSavedObject"
              },
              "<T>>"
            ],
            "path": "packages/core/saved-objects/core-saved-objects-api-browser/src/simple_saved_object.ts",
            "deprecated": true,
            "trackAdoption": false,
            "references": [
              {
                "plugin": "@kbn/core-saved-objects-browser-internal",
                "path": "packages/core/saved-objects/core-saved-objects-browser-internal/src/simple_saved_object.ts"
              },
              {
                "plugin": "@kbn/core-saved-objects-browser-internal",
                "path": "packages/core/saved-objects/core-saved-objects-browser-internal/src/simple_saved_object.test.ts"
              },
              {
                "plugin": "@kbn/core-saved-objects-browser-internal",
                "path": "packages/core/saved-objects/core-saved-objects-browser-internal/src/simple_saved_object.test.ts"
              }
            ],
            "children": [],
            "returnComment": []
          },
          {
            "parentPluginId": "@kbn/core-saved-objects-api-browser",
            "id": "def-common.SimpleSavedObject.delete",
            "type": "Function",
            "tags": [
              "deprecated"
            ],
            "label": "delete",
            "description": [
              "\nDeletes this object"
            ],
            "signature": [
              "() => Promise<{}>"
            ],
            "path": "packages/core/saved-objects/core-saved-objects-api-browser/src/simple_saved_object.ts",
            "deprecated": true,
            "trackAdoption": false,
            "references": [
              {
                "plugin": "@kbn/core-saved-objects-browser-internal",
                "path": "packages/core/saved-objects/core-saved-objects-browser-internal/src/simple_saved_object.ts"
              }
            ],
            "children": [],
            "returnComment": []
          }
        ],
        "initialIsOpen": false
      }
    ],
    "enums": [],
    "misc": [
      {
        "parentPluginId": "@kbn/core-saved-objects-api-browser",
        "id": "def-common.SavedObjectsFindOptions",
        "type": "Type",
        "tags": [
          "deprecated"
        ],
        "label": "SavedObjectsFindOptions",
        "description": [
          "\nBrowser options for finding saved objects\n"
        ],
        "signature": [
          "{ type: string | string[]; search?: string | undefined; page?: number | undefined; filter?: any; aggs?: Record<string, ",
          "AggregationsAggregationContainer",
          "> | undefined; namespaces?: string[] | undefined; perPage?: number | undefined; fields?: string[] | undefined; sortField?: string | undefined; preference?: string | undefined; defaultSearchOperator?: \"AND\" | \"OR\" | undefined; searchFields?: string[] | undefined; hasReference?: ",
          {
            "pluginId": "@kbn/core-saved-objects-api-server",
            "scope": "common",
            "docId": "kibKbnCoreSavedObjectsApiServerPluginApi",
            "section": "def-common.SavedObjectsFindOptionsReference",
            "text": "SavedObjectsFindOptionsReference"
          },
          " | ",
          {
            "pluginId": "@kbn/core-saved-objects-api-server",
            "scope": "common",
            "docId": "kibKbnCoreSavedObjectsApiServerPluginApi",
            "section": "def-common.SavedObjectsFindOptionsReference",
            "text": "SavedObjectsFindOptionsReference"
          },
          "[] | undefined; hasReferenceOperator?: \"AND\" | \"OR\" | undefined; hasNoReference?: ",
          {
            "pluginId": "@kbn/core-saved-objects-api-server",
            "scope": "common",
            "docId": "kibKbnCoreSavedObjectsApiServerPluginApi",
            "section": "def-common.SavedObjectsFindOptionsReference",
            "text": "SavedObjectsFindOptionsReference"
          },
          " | ",
          {
            "pluginId": "@kbn/core-saved-objects-api-server",
            "scope": "common",
            "docId": "kibKbnCoreSavedObjectsApiServerPluginApi",
            "section": "def-common.SavedObjectsFindOptionsReference",
            "text": "SavedObjectsFindOptionsReference"
          },
          "[] | undefined; hasNoReferenceOperator?: \"AND\" | \"OR\" | undefined; }"
        ],
        "path": "packages/core/saved-objects/core-saved-objects-api-browser/src/apis/find.ts",
        "deprecated": true,
        "trackAdoption": false,
        "references": [
          {
            "plugin": "@kbn/core-saved-objects-browser-internal",
            "path": "packages/core/saved-objects/core-saved-objects-browser-internal/src/saved_objects_client.ts"
          },
          {
            "plugin": "@kbn/core-saved-objects-browser-internal",
            "path": "packages/core/saved-objects/core-saved-objects-browser-internal/src/saved_objects_client.ts"
          },
          {
            "plugin": "@kbn/core-saved-objects-browser-internal",
            "path": "packages/core/saved-objects/core-saved-objects-browser-internal/src/saved_objects_client.ts"
          },
          {
            "plugin": "@kbn/core",
            "path": "src/core/public/index.ts"
          },
          {
            "plugin": "eventAnnotation",
            "path": "src/plugins/event_annotation/public/event_annotation_service/service.tsx"
          },
          {
            "plugin": "eventAnnotation",
            "path": "src/plugins/event_annotation/public/event_annotation_service/service.tsx"
          }
        ],
        "initialIsOpen": false
      }
    ],
    "objects": []
  }
}<|MERGE_RESOLUTION|>--- conflicted
+++ resolved
@@ -1560,14 +1560,6 @@
                 "path": "packages/core/saved-objects/core-saved-objects-browser-mocks/src/saved_objects_service.mock.ts"
               },
               {
-                "plugin": "eventAnnotation",
-                "path": "src/plugins/event_annotation/public/event_annotation_service/service.tsx"
-              },
-              {
-                "plugin": "eventAnnotation",
-                "path": "src/plugins/event_annotation/public/event_annotation_service/service.test.ts"
-              },
-              {
                 "plugin": "@kbn/core-saved-objects-browser-internal",
                 "path": "packages/core/saved-objects/core-saved-objects-browser-internal/src/saved_objects_client.ts"
               },
@@ -1692,17 +1684,6 @@
                 "path": "src/plugins/dashboard/public/dashboard_actions/clone_panel_action.tsx"
               },
               {
-<<<<<<< HEAD
-                "plugin": "eventAnnotation",
-                "path": "src/plugins/event_annotation/public/event_annotation_service/service.tsx"
-              },
-              {
-                "plugin": "eventAnnotation",
-                "path": "src/plugins/event_annotation/public/event_annotation_service/service.tsx"
-              },
-              {
-=======
->>>>>>> 53dec844
                 "plugin": "ml",
                 "path": "x-pack/plugins/ml/public/application/jobs/new_job/recognize/resolvers.ts"
               },
@@ -1717,14 +1698,6 @@
               {
                 "plugin": "ml",
                 "path": "x-pack/plugins/ml/public/application/services/dashboard_service.test.ts"
-              },
-              {
-                "plugin": "eventAnnotation",
-                "path": "src/plugins/event_annotation/public/event_annotation_service/service.test.ts"
-              },
-              {
-                "plugin": "eventAnnotation",
-                "path": "src/plugins/event_annotation/public/event_annotation_service/service.test.ts"
               },
               {
                 "plugin": "savedObjects",
@@ -2859,14 +2832,6 @@
           {
             "plugin": "@kbn/core",
             "path": "src/core/public/index.ts"
-          },
-          {
-            "plugin": "eventAnnotation",
-            "path": "src/plugins/event_annotation/public/event_annotation_service/service.test.ts"
-          },
-          {
-            "plugin": "eventAnnotation",
-            "path": "src/plugins/event_annotation/public/event_annotation_service/service.test.ts"
           }
         ],
         "children": [
@@ -3133,18 +3098,6 @@
           {
             "plugin": "visualizations",
             "path": "src/plugins/visualizations/public/vis_types/vis_type_alias_registry.ts"
-          },
-          {
-            "plugin": "eventAnnotation",
-            "path": "src/plugins/event_annotation/public/event_annotation_service/service.tsx"
-          },
-          {
-            "plugin": "eventAnnotation",
-            "path": "src/plugins/event_annotation/public/event_annotation_service/service.tsx"
-          },
-          {
-            "plugin": "eventAnnotation",
-            "path": "src/plugins/event_annotation/public/event_annotation_service/service.tsx"
           },
           {
             "plugin": "aiops",
