/*
 * Copyright Elasticsearch B.V. and/or licensed to Elasticsearch B.V. under one
 * or more contributor license agreements. Licensed under the Elastic License
 * 2.0; you may not use this file except in compliance with the Elastic License
 * 2.0.
 */

import { uniq, mapValues, difference } from 'lodash';
import type { IStorageWrapper } from '@kbn/kibana-utils-plugin/public';
import type { SavedObjectReference } from '@kbn/core/public';
import {
  UPDATE_FILTER_REFERENCES_ACTION,
  UPDATE_FILTER_REFERENCES_TRIGGER,
} from '@kbn/unified-search-plugin/public';
import {
  ActionExecutionContext,
  UiActionsStart,
  VisualizeFieldContext,
} from '@kbn/ui-actions-plugin/public';
import type { VisualizeEditorContext } from '../types';
import { IndexPatternPersistedState, IndexPatternPrivateState, IndexPatternLayer } from './types';

import { memoizedGetAvailableOperationsByMetadata, updateLayerIndexPattern } from './operations';
import { readFromStorage, writeToStorage } from '../settings_storage';
import type { IndexPattern, IndexPatternRef } from '../types';

export function onRefreshIndexPattern() {
  if (memoizedGetAvailableOperationsByMetadata.cache.clear) {
    // clear operations meta data cache because index pattern reference may change
    memoizedGetAvailableOperationsByMetadata.cache.clear();
  }
}

const getLastUsedIndexPatternId = (
  storage: IStorageWrapper,
  indexPatternRefs: IndexPatternRef[]
) => {
  const indexPattern = readFromStorage(storage, 'indexPatternId');
  return indexPattern && indexPatternRefs.find((i) => i.id === indexPattern)?.id;
};

const setLastUsedIndexPatternId = (storage: IStorageWrapper, value: string) => {
  writeToStorage(storage, 'indexPatternId', value);
};

function getLayerReferenceName(layerId: string) {
  return `indexpattern-datasource-layer-${layerId}`;
}

export function extractReferences({ layers }: IndexPatternPrivateState) {
  const savedObjectReferences: SavedObjectReference[] = [];
  const persistableLayers: Record<string, Omit<IndexPatternLayer, 'indexPatternId'>> = {};
  Object.entries(layers).forEach(([layerId, { indexPatternId, ...persistableLayer }]) => {
    savedObjectReferences.push({
      type: 'index-pattern',
      id: indexPatternId,
      name: getLayerReferenceName(layerId),
    });
    persistableLayers[layerId] = persistableLayer;
  });
  return { savedObjectReferences, state: { layers: persistableLayers } };
}

export function injectReferences(
  state: IndexPatternPersistedState,
  references: SavedObjectReference[]
) {
  const layers: Record<string, IndexPatternLayer> = {};
  Object.entries(state.layers).forEach(([layerId, persistedLayer]) => {
    layers[layerId] = {
      ...persistedLayer,
      indexPatternId: references.find(({ name }) => name === getLayerReferenceName(layerId))!.id,
    };
  });
  return {
    layers,
  };
}

<<<<<<< HEAD
export function createStateFromPersisted({
=======
function createStateFromPersisted({
>>>>>>> d594e094
  persistedState,
  references,
}: {
  persistedState?: IndexPatternPersistedState;
  references?: SavedObjectReference[];
}) {
  return persistedState && references ? injectReferences(persistedState, references) : undefined;
}

<<<<<<< HEAD
export function getUsedIndexPatterns({
=======
function getUsedIndexPatterns({
>>>>>>> d594e094
  state,
  indexPatternRefs,
  storage,
  initialContext,
  defaultIndexPatternId,
}: {
  state?: {
    layers: Record<string, IndexPatternLayer>;
  };
  defaultIndexPatternId?: string;
  storage: IStorageWrapper;
  initialContext?: VisualizeFieldContext | VisualizeEditorContext;
  indexPatternRefs: IndexPatternRef[];
}) {
  const lastUsedIndexPatternId = getLastUsedIndexPatternId(storage, indexPatternRefs);
  const fallbackId = lastUsedIndexPatternId || defaultIndexPatternId || indexPatternRefs[0]?.id;
  const indexPatternIds = [];
  if (initialContext) {
    if ('isVisualizeAction' in initialContext) {
      for (const { indexPatternId } of initialContext.layers) {
        indexPatternIds.push(indexPatternId);
      }
    } else {
      indexPatternIds.push(initialContext.indexPatternId);
    }
  }
  const usedPatterns = (
    initialContext
      ? indexPatternIds
      : uniq(state ? Object.values(state.layers).map((l) => l.indexPatternId) : [fallbackId])
  )
    // take out the undefined from the list
    .filter(Boolean);

  return {
    usedPatterns,
    allIndexPatternIds: indexPatternIds,
  };
}

export function loadInitialState({
  persistedState,
  references,
  defaultIndexPatternId,
  storage,
  initialContext,
  indexPatternRefs = [],
  indexPatterns = {},
}: {
  persistedState?: IndexPatternPersistedState;
  references?: SavedObjectReference[];
  defaultIndexPatternId?: string;
  storage: IStorageWrapper;
  initialContext?: VisualizeFieldContext | VisualizeEditorContext;
  indexPatternRefs?: IndexPatternRef[];
  indexPatterns?: Record<string, IndexPattern>;
}): IndexPatternPrivateState {
  const state = createStateFromPersisted({ persistedState, references });
  const { usedPatterns, allIndexPatternIds: indexPatternIds } = getUsedIndexPatterns({
    state,
    defaultIndexPatternId,
    storage,
    initialContext,
    indexPatternRefs,
  });

  const availableIndexPatterns = new Set(indexPatternRefs.map(({ id }: IndexPatternRef) => id));

  const notUsedPatterns: string[] = difference([...availableIndexPatterns], usedPatterns);

  // Priority list:
  // * start with the indexPattern in context
  // * then fallback to the used ones
  // * then as last resort use a first one from not used refs
  const currentIndexPatternId = [...indexPatternIds, ...usedPatterns, ...notUsedPatterns].find(
    (id) => id != null && availableIndexPatterns.has(id) && indexPatterns[id]
  );

  if (currentIndexPatternId) {
    setLastUsedIndexPatternId(storage, currentIndexPatternId);
  }

  return {
    layers: {},
    ...state,
    currentIndexPatternId,
  };
}

export function changeIndexPattern({
  indexPatternId,
  state,
  storage,
  indexPatterns,
}: {
  indexPatternId: string;
  state: IndexPatternPrivateState;
  storage: IStorageWrapper;
  indexPatterns: Record<string, IndexPattern>;
}) {
  setLastUsedIndexPatternId(storage, indexPatternId);
  return {
    ...state,
    layers: isSingleEmptyLayer(state.layers)
      ? mapValues(state.layers, (layer) =>
          updateLayerIndexPattern(layer, indexPatterns[indexPatternId])
        )
      : state.layers,
    currentIndexPatternId: indexPatternId,
  };
}

export function triggerActionOnIndexPatternChange({
  state,
  layerId,
  uiActions,
  indexPatternId,
}: {
  indexPatternId: string;
  layerId: string;
  state: IndexPatternPrivateState;
  uiActions: UiActionsStart;
}) {
  const fromDataView = state.layers[layerId].indexPatternId;
  const toDataView = indexPatternId;

  const trigger = uiActions.getTrigger(UPDATE_FILTER_REFERENCES_TRIGGER);
  const action = uiActions.getAction(UPDATE_FILTER_REFERENCES_ACTION);

  action?.execute({
    trigger,
    fromDataView,
    toDataView,
    defaultDataView: toDataView,
    usedDataViews: Object.values(Object.values(state.layers).map((layer) => layer.indexPatternId)),
  } as ActionExecutionContext);
}

export function changeLayerIndexPattern({
  indexPatternId,
  indexPatterns,
  layerId,
  state,
  replaceIfPossible,
  storage,
}: {
  indexPatternId: string;
  layerId: string;
  state: IndexPatternPrivateState;
  replaceIfPossible?: boolean;
  storage: IStorageWrapper;
  indexPatterns: Record<string, IndexPattern>;
}) {
  setLastUsedIndexPatternId(storage, indexPatternId);
  return {
    ...state,
    layers: {
      ...state.layers,
      [layerId]: updateLayerIndexPattern(state.layers[layerId], indexPatterns[indexPatternId]),
    },
    currentIndexPatternId: replaceIfPossible ? indexPatternId : state.currentIndexPatternId,
  };
}

function isSingleEmptyLayer(layerMap: IndexPatternPrivateState['layers']) {
  const layers = Object.values(layerMap);
  return layers.length === 1 && layers[0].columnOrder.length === 0;
}<|MERGE_RESOLUTION|>--- conflicted
+++ resolved
@@ -77,11 +77,7 @@
   };
 }
 
-<<<<<<< HEAD
-export function createStateFromPersisted({
-=======
 function createStateFromPersisted({
->>>>>>> d594e094
   persistedState,
   references,
 }: {
@@ -91,11 +87,7 @@
   return persistedState && references ? injectReferences(persistedState, references) : undefined;
 }
 
-<<<<<<< HEAD
-export function getUsedIndexPatterns({
-=======
 function getUsedIndexPatterns({
->>>>>>> d594e094
   state,
   indexPatternRefs,
   storage,
