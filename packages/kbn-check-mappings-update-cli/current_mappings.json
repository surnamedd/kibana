--- conflicted
+++ resolved
@@ -884,7 +884,6 @@
           "value": {
             "doc_values": false,
             "index": false,
-<<<<<<< HEAD
             "doc_values": false
           },
           "panelsJSON": {
@@ -898,9 +897,6 @@
           "ignoreParentSettingsJSON": {
             "type": "text",
             "index": false
-=======
-            "type": "integer"
->>>>>>> d404ea46
           }
         }
       },
@@ -927,9 +923,6 @@
       }
     }
   },
-<<<<<<< HEAD
-  "lens": {
-=======
   "endpoint:user-artifact-manifest": {
     "dynamic": false,
     "properties": {
@@ -946,7 +939,6 @@
     "properties": {}
   },
   "epm-packages": {
->>>>>>> d404ea46
     "properties": {
       "es_index_patterns": {
         "dynamic": false,
@@ -1004,18 +996,6 @@
         },
         "type": "nested"
       },
-<<<<<<< HEAD
-      "count": {
-        "type": "integer"
-      }
-    }
-  },
-  "cases-comments": {
-    "dynamic": false,
-    "properties": {
-      "comment": {
-        "type": "text"
-=======
       "installed_kibana": {
         "dynamic": false,
         "properties": {}
@@ -1040,7 +1020,6 @@
       "package_assets": {
         "dynamic": false,
         "properties": {}
->>>>>>> d404ea46
       },
       "verification_key_id": {
         "type": "keyword"
@@ -1508,33 +1487,6 @@
       }
     }
   },
-<<<<<<< HEAD
-  "cases-telemetry": {
-    "dynamic": false,
-    "properties": {}
-  },
-  "metrics-data-source": {
-    "dynamic": false,
-    "properties": {}
-  },
-  "links": {
-    "dynamic": false,
-    "properties": {
-      "title": {
-        "type": "text"
-      },
-      "description": {
-        "type": "text"
-      },
-      "links": {
-        "dynamic": false,
-        "properties": {}
-      }
-    }
-  },
-  "canvas-element": {
-    "dynamic": false,
-=======
   "fleet-uninstall-tokens": {
     "dynamic": false,
     "properties": {
@@ -1547,7 +1499,6 @@
     }
   },
   "graph-workspace": {
->>>>>>> d404ea46
     "properties": {
       "description": {
         "type": "text"
@@ -1617,26 +1568,8 @@
   "infrastructure-monitoring-log-view": {
     "dynamic": false,
     "properties": {
-<<<<<<< HEAD
-      "fleet_server_hosts": {
-        "type": "keyword"
-      },
-      "has_seen_add_data_notice": {
-        "type": "boolean",
-        "index": false
-      },
-      "prerelease_integrations_enabled": {
-        "type": "boolean"
-      },
-      "secret_storage_requirements_met": {
-        "type": "boolean"
-      },
-      "output_secret_storage_requirements_met": {
-        "type": "boolean"
-=======
       "name": {
         "type": "text"
->>>>>>> d404ea46
       }
     }
   },
@@ -2361,69 +2294,6 @@
           },
           "version": {
             "type": "keyword"
-<<<<<<< HEAD
-          },
-          "benchmark": {
-            "type": "object",
-            "properties": {
-              "id": {
-                "type": "keyword"
-              },
-              "name": {
-                "type": "keyword"
-              },
-              "posture_type": {
-                "type": "keyword"
-              },
-              "version": {
-                "type": "keyword"
-              },
-              "rule_number": {
-                "type": "keyword"
-              }
-            }
-          }
-        }
-      }
-    }
-  },
-  "cloud-security-posture-settings": {
-    "dynamic": false,
-    "properties": {}
-  },
-  "map": {
-    "properties": {
-      "description": {
-        "type": "text"
-      },
-      "title": {
-        "type": "text"
-      },
-      "version": {
-        "type": "integer"
-      },
-      "mapStateJSON": {
-        "type": "text"
-      },
-      "layerListJSON": {
-        "type": "text"
-      },
-      "uiStateJSON": {
-        "type": "text"
-      },
-      "bounds": {
-        "dynamic": false,
-        "properties": {}
-      }
-    }
-  },
-  "ml-job": {
-    "properties": {
-      "job_id": {
-        "type": "text",
-        "fields": {
-          "keyword": {
-=======
           }
         }
       },
@@ -2459,7 +2329,6 @@
             "properties": {}
           },
           "id": {
->>>>>>> d404ea46
             "type": "keyword"
           },
           "interval": {
@@ -2530,71 +2399,6 @@
       }
     }
   },
-<<<<<<< HEAD
-  "infrastructure-monitoring-log-view": {
-    "dynamic": false,
-    "properties": {
-      "name": {
-        "type": "text"
-      }
-    }
-  },
-  "enterprise_search_telemetry": {
-    "dynamic": false,
-    "properties": {}
-  },
-  "app_search_telemetry": {
-    "dynamic": false,
-    "properties": {}
-  },
-  "workplace_search_telemetry": {
-    "dynamic": false,
-    "properties": {}
-  },
-  "slo": {
-    "dynamic": false,
-    "properties": {
-      "id": {
-        "type": "keyword"
-      },
-      "name": {
-        "type": "text"
-      },
-      "description": {
-        "type": "text"
-      },
-      "indicator": {
-        "properties": {
-          "type": {
-            "type": "keyword"
-          },
-          "params": {
-            "type": "flattened"
-          }
-        }
-      },
-      "budgetingMethod": {
-        "type": "keyword"
-      },
-      "enabled": {
-        "type": "boolean"
-      },
-      "tags": {
-        "type": "keyword"
-      },
-      "version": {
-        "type": "long"
-      }
-    }
-  },
-  "threshold-explorer-view": {
-    "dynamic": false,
-    "properties": {}
-  },
-  "uptime-dynamic-settings": {
-    "dynamic": false,
-    "properties": {}
-=======
   "policy-settings-protection-updates-note": {
     "properties": {
       "note": {
@@ -2602,7 +2406,6 @@
         "type": "text"
       }
     }
->>>>>>> d404ea46
   },
   "query": {
     "dynamic": false,
@@ -2657,43 +2460,7 @@
       }
     }
   },
-<<<<<<< HEAD
-  "synthetics-param": {
-    "dynamic": false,
-    "properties": {}
-  },
-  "observability-onboarding-state": {
-    "properties": {
-      "type": {
-        "type": "keyword"
-      },
-      "state": {
-        "type": "object",
-        "dynamic": false
-      },
-      "progress": {
-        "type": "object",
-        "dynamic": false
-      }
-    }
-  },
-  "infrastructure-ui-source": {
-    "dynamic": false,
-    "properties": {}
-  },
-  "inventory-view": {
-    "dynamic": false,
-    "properties": {}
-  },
-  "metrics-explorer-view": {
-    "dynamic": false,
-    "properties": {}
-  },
-  "upgrade-assistant-reindex-operation": {
-    "dynamic": false,
-=======
   "sample-data-telemetry": {
->>>>>>> d404ea46
     "properties": {
       "installCount": {
         "type": "long"
@@ -2734,60 +2501,12 @@
       }
     }
   },
-<<<<<<< HEAD
-  "apm-telemetry": {
+  "search-telemetry": {
     "dynamic": false,
     "properties": {}
   },
-  "apm-server-schema": {
-    "properties": {
-      "schemaJson": {
-        "type": "text",
-        "index": false
-      }
-    }
-  },
-  "apm-service-group": {
-    "properties": {
-      "groupName": {
-        "type": "keyword"
-      },
-      "kuery": {
-        "type": "text"
-      },
-      "description": {
-        "type": "text"
-      },
-      "color": {
-        "type": "text"
-      }
-    }
-  },
-  "apm-custom-dashboards": {
-    "properties": {
-      "dashboardSavedObjectId": {
-        "type": "keyword"
-      },
-      "kuery": {
-        "type": "text"
-      },
-      "serviceEnvironmentFilterEnabled": {
-        "type": "boolean"
-      },
-      "serviceNameFilterEnabled": {
-        "type": "boolean"
-      }
-    }
-  },
-  "siem-ui-timeline-note": {
-=======
-  "search-telemetry": {
-    "dynamic": false,
-    "properties": {}
-  },
   "security-rule": {
     "dynamic": false,
->>>>>>> d404ea46
     "properties": {
       "rule_id": {
         "type": "keyword"
@@ -3447,8 +3166,6 @@
         "type": "integer"
       }
     }
-<<<<<<< HEAD
-=======
   },
   "upgrade-assistant-ml-upgrade-operation": {
     "dynamic": false,
@@ -3534,6 +3251,5 @@
   "workplace_search_telemetry": {
     "dynamic": false,
     "properties": {}
->>>>>>> d404ea46
   }
 }