/*
 * Copyright Elasticsearch B.V. and/or licensed to Elasticsearch B.V. under one
 * or more contributor license agreements. Licensed under the Elastic License
 * 2.0 and the Server Side Public License, v 1; you may not use this file except
 * in compliance with, at your election, the Elastic License 2.0 or the Server
 * Side Public License, v 1.
 */

import { i18n } from '@kbn/i18n';
import { RANGE_SLIDER_CONTROL } from '../range_slider';

export const ControlGroupStrings = {
  invalidControlWarning: {
    getTourTitle: () =>
      i18n.translate('controls.controlGroup.invalidControlWarning.tourStepTitle.default', {
        defaultMessage: 'Invalid selections are no longer ignored',
      }),
    getTourContent: (controlType: string) => {
      switch (controlType) {
        case RANGE_SLIDER_CONTROL: {
          return i18n.translate(
            'controls.controlGroup.invalidControlWarning.tourStepContent.rangeSlider',
            {
              defaultMessage: 'The selected range is returning no results. Try changing the range.',
            }
          );
        }
        default: {
          return i18n.translate(
            'controls.controlGroup.invalidControlWarning.tourStepContent.default',
            {
              defaultMessage:
                'Some selections are returning no results. Try changing the selections.',
            }
          );
        }
      }
    },

    getDismissButton: () =>
      i18n.translate('controls.controlGroup.invalidControlWarning.dismissButtonLabel', {
        defaultMessage: 'Dismiss',
      }),
    getSuppressTourLabel: () =>
      i18n.translate('controls.controlGroup.invalidControlWarning.suppressTourLabel', {
        defaultMessage: "Don't show again",
      }),
  },
  manageControl: {
    getFlyoutCreateTitle: () =>
      i18n.translate('controls.controlGroup.manageControl.createFlyoutTitle', {
        defaultMessage: 'Create control',
      }),
    getFlyoutEditTitle: () =>
      i18n.translate('controls.controlGroup.manageControl.editFlyoutTitle', {
        defaultMessage: 'Edit control',
      }),
    dataSource: {
      getFormGroupTitle: () =>
        i18n.translate('controls.controlGroup.manageControl.dataSource.formGroupTitle', {
          defaultMessage: 'Data source',
        }),
      getFormGroupDescription: () =>
        i18n.translate('controls.controlGroup.manageControl.dataSource.formGroupDescription', {
          defaultMessage: 'Select the data view and field that you want to create a control for.',
        }),
      getSelectDataViewMessage: () =>
        i18n.translate('controls.controlGroup.manageControl.dataSource.selectDataViewMessage', {
          defaultMessage: 'Please select a data view',
        }),
      getDataViewTitle: () =>
        i18n.translate('controls.controlGroup.manageControl.dataSource.dataViewTitle', {
          defaultMessage: 'Data view',
        }),
      getFieldTitle: () =>
        i18n.translate('controls.controlGroup.manageControl.dataSource.fieldTitle', {
          defaultMessage: 'Field',
        }),
      getControlTypeTitle: () =>
        i18n.translate('controls.controlGroup.manageControl.dataSource.controlTypesTitle', {
          defaultMessage: 'Control type',
        }),
      getControlTypeErrorMessage: ({
        fieldSelected,
        controlType,
      }: {
        fieldSelected?: boolean;
        controlType?: string;
      }) => {
        if (!fieldSelected) {
          return i18n.translate(
            'controls.controlGroup.manageControl.dataSource.controlTypErrorMessage.noField',
            {
              defaultMessage: 'Select a field first.',
            }
          );
        }

        switch (controlType) {
          /**
           * Note that options list controls are currently compatible with every field type; so, there is no
           * need to have a special error message for these.
           */
          case RANGE_SLIDER_CONTROL: {
            return i18n.translate(
              'controls.controlGroup.manageControl.dataSource.controlTypeErrorMessage.rangeSlider',
              {
                defaultMessage: 'Range sliders are only compatible with number fields.',
              }
            );
          }
          default: {
            /** This shouldn't ever happen - but, adding just in case as a fallback. */
            return i18n.translate(
              'controls.controlGroup.manageControl.dataSource.controlTypeErrorMessage.default',
              {
                defaultMessage: 'Select a compatible control type.',
              }
            );
          }
        }
      },
    },
    displaySettings: {
      getFormGroupTitle: () =>
        i18n.translate('controls.controlGroup.manageControl.displaySettings.formGroupTitle', {
          defaultMessage: 'Display settings',
        }),
      getFormGroupDescription: () =>
        i18n.translate('controls.controlGroup.manageControl.displaySettings.formGroupDescription', {
          defaultMessage: 'Change how the control appears on your dashboard.',
        }),
      getTitleInputTitle: () =>
        i18n.translate('controls.controlGroup.manageControl.displaySettings.titleInputTitle', {
          defaultMessage: 'Label',
        }),
      getWidthInputTitle: () =>
        i18n.translate('controls.controlGroup.manageControl.displaySettings.widthInputTitle', {
          defaultMessage: 'Minimum width',
        }),
      getGrowSwitchTitle: () =>
        i18n.translate('controls.controlGroup.manageControl.displaySettings.growSwitchTitle', {
          defaultMessage: 'Expand width to fit available space',
        }),
    },
    controlTypeSettings: {
      getFormGroupTitle: (type: string) =>
        i18n.translate('controls.controlGroup.manageControl.controlTypeSettings.formGroupTitle', {
          defaultMessage: '{controlType} settings',
          values: { controlType: type },
        }),
      getFormGroupDescription: (type: string) =>
        i18n.translate(
          'controls.controlGroup.manageControl.controlTypeSettings.formGroupDescription',
          {
            defaultMessage: 'Custom settings for your {controlType} control.',
            values: { controlType: type.toLocaleLowerCase() },
          }
        ),
    },
    getSaveChangesTitle: () =>
      i18n.translate('controls.controlGroup.manageControl.saveChangesTitle', {
        defaultMessage: 'Save and close',
      }),
    getCancelTitle: () =>
      i18n.translate('controls.controlGroup.manageControl.cancelTitle', {
        defaultMessage: 'Cancel',
      }),
  },
  management: {
    getAddControlTitle: () =>
      i18n.translate('controls.controlGroup.management.addControl', {
        defaultMessage: 'Add control',
      }),
    getApplyButtonTitle: (applyResetButtonsEnabled: boolean) =>
      applyResetButtonsEnabled
        ? i18n.translate('controls.controlGroup.management.applyButtonTooltip.enabled', {
            defaultMessage: 'Apply selections',
          })
        : i18n.translate('controls.controlGroup.management.applyButtonTooltip.disabled', {
            defaultMessage: 'No selections to apply',
          }),
    getFlyoutTitle: () =>
      i18n.translate('controls.controlGroup.management.flyoutTitle', {
        defaultMessage: 'Control settings',
      }),
    getDeleteButtonTitle: () =>
      i18n.translate('controls.controlGroup.management.delete', {
        defaultMessage: 'Delete control',
      }),
    getDeleteAllButtonTitle: () =>
      i18n.translate('controls.controlGroup.management.deleteAll', {
        defaultMessage: 'Delete all',
      }),
    controlWidth: {
      getWidthSwitchLegend: () =>
        i18n.translate('controls.controlGroup.management.layout.controlWidthLegend', {
          defaultMessage: 'Change control size',
        }),
      getAutoWidthTitle: () =>
        i18n.translate('controls.controlGroup.management.layout.auto', {
          defaultMessage: 'Auto',
        }),
      getSmallWidthTitle: () =>
        i18n.translate('controls.controlGroup.management.layout.small', {
          defaultMessage: 'Small',
        }),
      getMediumWidthTitle: () =>
        i18n.translate('controls.controlGroup.management.layout.medium', {
          defaultMessage: 'Medium',
        }),
      getLargeWidthTitle: () =>
        i18n.translate('controls.controlGroup.management.layout.large', {
          defaultMessage: 'Large',
        }),
    },
    labelPosition: {
      getLabelPositionTitle: () =>
        i18n.translate('controls.controlGroup.management.labelPosition.title', {
          defaultMessage: 'Label position',
        }),
      getLabelPositionLegend: () =>
        i18n.translate('controls.controlGroup.management.labelPosition.designSwitchLegend', {
          defaultMessage: 'Switch label position between inline and above',
        }),
      getInlineTitle: () =>
        i18n.translate('controls.controlGroup.management.labelPosition.inline', {
          defaultMessage: 'Inline',
        }),
      getAboveTitle: () =>
        i18n.translate('controls.controlGroup.management.labelPosition.above', {
          defaultMessage: 'Above',
        }),
    },
    deleteControls: {
      getDeleteAllTitle: () =>
        i18n.translate('controls.controlGroup.management.delete.deleteAllTitle', {
          defaultMessage: 'Delete all controls?',
        }),
      getDeleteTitle: () =>
        i18n.translate('controls.controlGroup.management.delete.deleteTitle', {
          defaultMessage: 'Delete control?',
        }),
      getSubtitle: () =>
        i18n.translate('controls.controlGroup.management.delete.sub', {
          defaultMessage: 'Controls are not recoverable once removed.',
        }),
      getConfirm: () =>
        i18n.translate('controls.controlGroup.management.delete.confirm', {
          defaultMessage: 'Delete',
        }),
      getCancel: () =>
        i18n.translate('controls.controlGroup.management.delete.cancel', {
          defaultMessage: 'Cancel',
        }),
    },
    discardChanges: {
      getTitle: () =>
        i18n.translate('controls.controlGroup.management.discard.title', {
          defaultMessage: 'Discard changes?',
        }),
      getSubtitle: () =>
        i18n.translate('controls.controlGroup.management.discard.sub', {
          defaultMessage: `Changes that you've made to this control will be discarded, are you sure you want to continue?`,
        }),
      getConfirm: () =>
        i18n.translate('controls.controlGroup.management.discard.confirm', {
          defaultMessage: 'Discard changes',
        }),
      getCancel: () =>
        i18n.translate('controls.controlGroup.management.discard.cancel', {
          defaultMessage: 'Cancel',
        }),
    },
    discardNewControl: {
      getTitle: () =>
        i18n.translate('controls.controlGroup.management.deleteNew.title', {
          defaultMessage: 'Discard new control',
        }),
      getSubtitle: () =>
        i18n.translate('controls.controlGroup.management.deleteNew.sub', {
          defaultMessage: `Changes that you've made to this control will be discarded, are you sure you want to continue?`,
        }),
      getConfirm: () =>
        i18n.translate('controls.controlGroup.management.deleteNew.confirm', {
          defaultMessage: 'Discard control',
        }),
      getCancel: () =>
        i18n.translate('controls.controlGroup.management.deleteNew.cancel', {
          defaultMessage: 'Cancel',
        }),
    },
    selectionSettings: {
      getSelectionSettingsTitle: () =>
        i18n.translate('controls.controlGroup.management.selectionSettings', {
          defaultMessage: 'Selections',
        }),
      validateSelections: {
        getValidateSelectionsTitle: () =>
          i18n.translate('controls.controlGroup.management.validate.title', {
            defaultMessage: 'Validate user selections',
          }),
<<<<<<< HEAD
        getValidateSelectionsTooltip: () =>
          i18n.translate('controls.controlGroup.management.validate.tooltip', {
            defaultMessage:
              'Automatically ignore any control selection that would result in no data.',
=======
        getValidateSelectionsSubTitle: () =>
          i18n.translate('controls.controlGroup.management.validate.subtitle', {
            defaultMessage: 'Highlight control selections that result in no data.',
>>>>>>> b22fe1a5
          }),
      },
      controlChaining: {
        getHierarchyTitle: () =>
          i18n.translate('controls.controlGroup.management.hierarchy.title', {
            defaultMessage: 'Chain controls',
          }),
        getHierarchyTooltip: () =>
          i18n.translate('controls.controlGroup.management.hierarchy.tooltip', {
            defaultMessage:
              'Selections in one control narrow down available options in the next. Controls are chained from left to right.',
          }),
      },
      showApplySelections: {
        getShowApplySelectionsTitle: () =>
          i18n.translate('controls.controlGroup.management.showApplySelections.title', {
            defaultMessage: 'Apply selections automatically',
          }),
        getShowApplySelectionsTooltip: () =>
          i18n.translate('controls.controlGroup.management.showApplySelections.tooltip', {
            defaultMessage:
              'If disabled, control selections will only take effect when the apply button is clicked.',
          }),
      },
    },
    filteringSettings: {
      getFilteringSettingsTitle: () =>
        i18n.translate('controls.controlGroup.management.filteringSettings', {
          defaultMessage: 'Filtering',
        }),
      getUseGlobalFiltersTitle: () =>
        i18n.translate('controls.controlGroup.management.filtering.useGlobalFilters', {
          defaultMessage: 'Apply global filters to controls',
        }),
      getUseGlobalTimeRangeTitle: () =>
        i18n.translate('controls.controlGroup.management.filtering.useGlobalTimeRange', {
          defaultMessage: 'Apply global time range to controls',
        }),
    },
  },
  floatingActions: {
    getEditButtonTitle: () =>
      i18n.translate('controls.controlGroup.floatingActions.editTitle', {
        defaultMessage: 'Edit',
      }),
    getRemoveButtonTitle: () =>
      i18n.translate('controls.controlGroup.floatingActions.removeTitle', {
        defaultMessage: 'Delete',
      }),

    getClearButtonTitle: () =>
      i18n.translate('controls.controlGroup.floatingActions.clearTitle', {
        defaultMessage: 'Clear',
      }),
  },
  ariaActions: {
    getMoveControlButtonAction: (controlTitle?: string) =>
      i18n.translate('controls.controlGroup.ariaActions.moveControlButtonAction', {
        defaultMessage: 'Move control {controlTitle}',
        values: { controlTitle: controlTitle ?? '' },
      }),
  },
};<|MERGE_RESOLUTION|>--- conflicted
+++ resolved
@@ -300,16 +300,9 @@
           i18n.translate('controls.controlGroup.management.validate.title', {
             defaultMessage: 'Validate user selections',
           }),
-<<<<<<< HEAD
-        getValidateSelectionsTooltip: () =>
-          i18n.translate('controls.controlGroup.management.validate.tooltip', {
-            defaultMessage:
-              'Automatically ignore any control selection that would result in no data.',
-=======
         getValidateSelectionsSubTitle: () =>
           i18n.translate('controls.controlGroup.management.validate.subtitle', {
             defaultMessage: 'Highlight control selections that result in no data.',
->>>>>>> b22fe1a5
           }),
       },
       controlChaining: {
