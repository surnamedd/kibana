--- conflicted
+++ resolved
@@ -86,13 +86,8 @@
       // @ts-ignore - types are resolved differently now with webpack 5 in the game
       compilation.hooks.finishModules.tapPromise(
         'BundleRefsPlugin/finishModules',
-<<<<<<< HEAD
-        async (modules: any[]) => {
-          const usedBundleIds = modules
-=======
         async (modules) => {
           const usedBundleIds = (Array.from(modules) as any[])
->>>>>>> b6f0cc78
             .filter((m: any): m is BundleRemoteModule => m instanceof BundleRemoteModule)
             .map((m) => m.remote.bundleId);
 
