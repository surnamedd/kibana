--- conflicted
+++ resolved
@@ -193,13 +193,10 @@
         contextName: ContextName,
         provider: IContextProvider<Context, ContextName>
       ) => this.requestHandlerContext!.registerContext(pluginOpaqueId, contextName, provider),
-<<<<<<< HEAD
 
       registerPrebootRoutes: this.internalPreboot!.registerRoutes,
 
       getRegisteredRouters: this.getRegisteredRouters.bind(this),
-=======
->>>>>>> 7ee14bc1
     };
 
     return this.internalSetup;
