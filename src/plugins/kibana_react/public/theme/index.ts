--- conflicted
+++ resolved
@@ -6,7 +6,6 @@
  * Side Public License, v 1.
  */
 
-<<<<<<< HEAD
 export {
   /**
    * @deprecated use `KibanaThemeProvider` from `@kbn/react-kibana-context
@@ -18,10 +17,5 @@
   wrapWithTheme,
   type KibanaThemeProviderProps,
 } from '@kbn/react-kibana-context';
-export type { UseEuiTheme as EuiTheme } from '@elastic/eui';
-=======
-export { wrapWithTheme } from './wrap_with_theme';
-export { KibanaThemeProvider } from './kibana_theme_provider';
 export { useKibanaTheme } from './use_theme';
-export type { EuiTheme } from './types';
->>>>>>> 5935c431
+export type { EuiTheme } from './types';