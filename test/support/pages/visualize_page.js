--- conflicted
+++ resolved
@@ -324,37 +324,6 @@
         .findByCssSelector('kbn-truncated.toast-message.ng-isolate-scope')
         .getVisibleText();
       });
-    },
-
-
-    clickLoadSavedVisButton: function clickLoadSavedVisButton() {
-      return this.remote
-      .setFindTimeout(defaultTimeout)
-<<<<<<< HEAD
-      .findByCssSelector('button[aria-label="Load Saved Visualization"]')
-=======
-      .findByCssSelector('button.ng-scope[aria-label="Load Saved Visualization"]')
-      .click();
-    },
-
-    filterVisByName: function filterVisByName(vizName) {
-      return this.remote
-      .findByCssSelector('input[name="filter"]')
->>>>>>> 9c9b9629
-      .click()
-      // can't uses dashes in saved visualizations when filtering
-      // or extended character sets
-      // https://github.com/elastic/kibana/issues/6300
-      .type(vizName.replace('-',' '));
-    },
-
-    clickVisualizationByLinkText: function clickVisualizationByLinkText(vizName) {
-      var self = this;
-      common.debug('clickVisualizationByLinkText(' + vizName + ')');
-      return this.remote
-      .setFindTimeout(defaultTimeout)
-      .findByLinkText(vizName)
-      .click();
     },
 
     // this starts by clicking the Load Saved Viz button, not from the
@@ -517,11 +486,7 @@
             // 5). for each chart element, find the green circle, then the cy position
             function getChartType(chart) {
               return chart
-<<<<<<< HEAD
               .findByCssSelector('circle[fill="#6eadc1"]')
-=======
-              .findByCssSelector('circle[' + cssPart + ']')
->>>>>>> 9c9b9629
               .then(function (circleObject) {
                 // common.debug('circleObject = ' + circleObject + ' yAxisHeight= ' + yAxisHeight + ' yAxisLabel= ' + yAxisLabel);
                 return circleObject
