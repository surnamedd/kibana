--- conflicted
+++ resolved
@@ -74,25 +74,6 @@
 
   public apply(compiler: webpack.Compiler) {
     const { bundle, workerConfig } = this;
-<<<<<<< HEAD
-
-    compiler.hooks.emit.tap(
-      {
-        name: 'PopulateBundleCachePlugin',
-        // @ts-ignore - types are resolved differently now with webpack 5 in the game
-        before: ['BundleMetricsPlugin'],
-      },
-      (compilation) => {
-        const bundleRefExportIds: string[] = [];
-        let moduleCount = 0;
-        let workUnits = compilation.fileDependencies.size;
-
-        const paths = new Set<string>();
-        const rawHashes = new Map<string, string | null>();
-        const addReferenced = (path: string) => {
-          if (paths.has(path)) {
-            return;
-=======
     const inputFs = compiler.inputFileSystem as InputFileSystem;
     if (!inputFs) {
       throw new Error('expected inputFs to be defined');
@@ -118,7 +99,6 @@
               realFileDeps.push(path);
               allFileDepsPathSet.add(path);
             }
->>>>>>> b6f0cc78
           }
 
           moduleFileDepsMap.set(module.identifier(), realFileDeps);
