--- conflicted
+++ resolved
@@ -85,13 +85,8 @@
       reset="resetEditableVis();">
     </vis-editor-sidebar>
 
-<<<<<<< HEAD
     <div class="vis-editor-canvas" ng-class="{ embedded: appEmbedded }">
-      <h3 class="vis-editor-canvas-title" ng-if="savedVis.id" ng-bind="savedVis.title"></h3>
-=======
-    <div class="vis-editor-canvas">
       <h3 class="vis-editor-canvas-title" ng-if="savedVis.id" bindonce bo-bind="savedVis.title"></h3>
->>>>>>> 46e39775
       <visualize vis="vis" editable-vis="editableVis"  search-source="savedVis.searchSource"></visualize>
     </div>
   </div>
