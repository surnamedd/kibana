---
####
#### This document is auto-generated and is meant to be viewed inside our experimental, new docs system.
#### Reach out in #docs-engineering for more info.
####
id: kibRollupPluginApi
slug: /kibana-dev-docs/api/rollup
title: "rollup"
image: https://source.unsplash.com/400x175/?github
description: API docs for the rollup plugin
<<<<<<< HEAD
date: 2023-06-15
=======
date: 2023-06-18
>>>>>>> 53dec844
tags: ['contributor', 'dev', 'apidocs', 'kibana', 'rollup']
---
import rollupObj from './rollup.devdocs.json';



Contact [@elastic/platform-deployment-management](https://github.com/orgs/elastic/teams/platform-deployment-management) for questions regarding this plugin.

**Code health stats**

| Public API count  | Any count | Items lacking comments | Missing exports |
|-------------------|-----------|------------------------|-----------------|
| 21 | 0 | 21 | 0 |

## Common

### Objects
<DocDefinitionList data={rollupObj.common.objects}/>

### Consts, variables and types
<DocDefinitionList data={rollupObj.common.misc}/>
<|MERGE_RESOLUTION|>--- conflicted
+++ resolved
@@ -8,11 +8,7 @@
 title: "rollup"
 image: https://source.unsplash.com/400x175/?github
 description: API docs for the rollup plugin
-<<<<<<< HEAD
-date: 2023-06-15
-=======
 date: 2023-06-18
->>>>>>> 53dec844
 tags: ['contributor', 'dev', 'apidocs', 'kibana', 'rollup']
 ---
 import rollupObj from './rollup.devdocs.json';
