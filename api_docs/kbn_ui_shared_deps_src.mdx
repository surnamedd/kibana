--- conflicted
+++ resolved
@@ -8,11 +8,7 @@
 title: "@kbn/ui-shared-deps-src"
 image: https://source.unsplash.com/400x175/?github
 description: API docs for the @kbn/ui-shared-deps-src plugin
-<<<<<<< HEAD
-date: 2023-06-15
-=======
 date: 2023-06-18
->>>>>>> 53dec844
 tags: ['contributor', 'dev', 'apidocs', 'kibana', '@kbn/ui-shared-deps-src']
 ---
 import kbnUiSharedDepsSrcObj from './kbn_ui_shared_deps_src.devdocs.json';
@@ -25,11 +21,7 @@
 
 | Public API count  | Any count | Items lacking comments | Missing exports |
 |-------------------|-----------|------------------------|-----------------|
-<<<<<<< HEAD
-| 46 | 0 | 37 | 0 |
-=======
 | 47 | 0 | 38 | 0 |
->>>>>>> 53dec844
 
 ## Common
 
