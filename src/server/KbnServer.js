--- conflicted
+++ resolved
@@ -1,12 +1,9 @@
 import Hapi from 'hapi';
 import { constant, once, compact, flatten } from 'lodash';
 import { promisify, resolve, fromNode } from 'bluebird';
-<<<<<<< HEAD
 import { isWorker } from 'cluster';
-=======
 import fromRoot from '../utils/fromRoot';
 import pkg from '../utils/packageJson';
->>>>>>> a8b494d3
 
 let rootDir = fromRoot('.');
 
