--- conflicted
+++ resolved
@@ -6,16 +6,6 @@
  * Side Public License, v 1.
  */
 
-<<<<<<< HEAD
-import { Query } from '@kbn/es-query';
-import { $Values } from '@kbn/utility-types';
-import { AvailableAnnotationIcons } from './constants';
-import {
-  ManualPointEventAnnotationArgs,
-  ManualRangeEventAnnotationArgs,
-  ManualPointEventAnnotationOutput,
-  ManualRangeEventAnnotationOutput,
-=======
 import { KibanaQueryOutput } from '@kbn/data-plugin/common';
 import { DatatableColumn } from '@kbn/expressions-plugin/common';
 import { $Values } from '@kbn/utility-types';
@@ -24,16 +14,11 @@
   ManualEventAnnotationOutput,
   ManualPointEventAnnotationArgs,
   ManualRangeEventAnnotationArgs,
->>>>>>> 1def7cba
 } from './manual_event_annotation/types';
 import {
   QueryPointEventAnnotationArgs,
   QueryPointEventAnnotationOutput,
-<<<<<<< HEAD
-} from './query_event_annotation/types';
-=======
 } from './query_point_event_annotation/types';
->>>>>>> 1def7cba
 
 export type LineStyle = 'solid' | 'dashed' | 'dotted';
 export type Fill = 'inside' | 'outside' | 'none';
@@ -41,15 +26,6 @@
 export type QueryAnnotationType = 'query';
 export type KeyType = 'point_in_time' | 'range';
 export type AvailableAnnotationIcon = $Values<typeof AvailableAnnotationIcons>;
-
-export type EventAnnotationArgs =
-  | ManualPointEventAnnotationArgs
-  | ManualRangeEventAnnotationArgs
-  | QueryPointEventAnnotationArgs;
-export type EventAnnotationOutput =
-  | ManualPointEventAnnotationOutput
-  | ManualRangeEventAnnotationOutput
-  | QueryPointEventAnnotationOutput;
 
 interface StyleSharedProps {
   label: string;
@@ -73,19 +49,6 @@
   };
 } & PointStyleProps;
 
-export type PointInTimeQueryEventAnnotationConfig = {
-  id: string;
-  type: QueryAnnotationType;
-  key: {
-    type: 'point_in_time';
-    field: string;
-  };
-  extraFields?: string[];
-  query: Query;
-  textSource?: 'name' | 'field';
-  textField?: string;
-} & PointStyleProps;
-
 export type RangeStyleProps = StyleSharedProps & {
   outside?: boolean;
 };
@@ -102,18 +65,9 @@
 
 export type StyleProps = PointStyleProps & RangeStyleProps;
 
-<<<<<<< HEAD
-export type EventAnnotationConfig =
-  | PointInTimeEventAnnotationConfig
-  | RangeEventAnnotationConfig
-  | PointInTimeQueryEventAnnotationConfig;
-
-export type PointInTimeAnnotationTypes =
-  | PointInTimeEventAnnotationConfig
-  | PointInTimeQueryEventAnnotationConfig;
-=======
 export type QueryPointEventAnnotationConfig = {
   id: string;
+  type: QueryAnnotationType;
   filter: KibanaQueryOutput;
   timeField: string;
   textField: string;
@@ -151,5 +105,4 @@
   { id: 'outside', name: 'outside', meta: { type: 'number' } },
   { id: 'type', name: 'type', meta: { type: 'string' } },
   { id: 'skippedCount', name: 'skippedCount', meta: { type: 'number' } },
-];
->>>>>>> 1def7cba
+];