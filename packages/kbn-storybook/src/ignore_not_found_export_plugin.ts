--- conflicted
+++ resolved
@@ -23,18 +23,6 @@
           warn.constructor.name === 'ModuleDependencyWarning' && !messageRegExp.test(warn.message)
       ));
 
-<<<<<<< HEAD
-    function doneHook(stats: Stats) {
-      stats.compilation.warnings = stats.compilation.warnings.filter(function (warn) {
-        if (warn instanceof ModuleDependencyWarning && messageRegExp.test(warn.message)) {
-          return false;
-        }
-        return true;
-      });
-    }
-
-=======
->>>>>>> b6f0cc78
     compiler.hooks.done.tap('IgnoreNotFoundExportPlugin', doneHook);
   }
 }