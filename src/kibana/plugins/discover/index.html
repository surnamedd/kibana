<div ng-controller="discover" class="app-container">
  <navbar>
    <form role="form" class="fill inline-form" ng-submit="fetch()" name="discoverSearch">
      <div class="typeahead" kbn-typeahead="discover">
        <div class="input-group"
          ng-class="discoverSearch.$invalid ? 'has-error' : ''">
          <input validate-query="searchSource"
            input-focus
            kbn-typeahead-input
            ng-model="state.query"
            placeholder="Search..."
            aria-label="Search input"
            type="text"
            class="form-control">
          <button type="submit"
            ng-disabled="discoverSearch.$invalid"
            aria-label="Search">
            <span aria-hidden="true" class="fa fa-search"></span></button>
          <!--<button type="button" ng-click="resetQuery()" aria-label="Reset query"><span aria-hidden="true" class="fa fa-ban"></span></button>-->
        </div>
        <kbn-typeahead-items></kbn-typeahead-items>
      </div>
    </form>

    <div class="button-group" role="toolbar">
      <kbn-tooltip text="New Search" placement="bottom" append-to-body="1">
        <button
          ng-click="newQuery()"
          aria-label="New Search">
          <i aria-hidden="true" class="fa fa-file-new-o"></i>
        </button>
      </kbn-tooltip>
      <kbn-tooltip text="Save Search" placement="bottom" append-to-body="1">
        <button
          aria-haspopup="true"
          aria-expanded="{{ configTemplate.is('save') }}"
          ng-click="configTemplate.toggle('save');"
          aria-label="Save Search">
          <i aria-hidden="true" class="fa fa-save"></i>
        </button>
      </kbn-tooltip>
      <kbn-tooltip text="Load Saved Search" placement="bottom" append-to-body="1">
        <button
          aria-haspopup="true"
          aria-expanded="{{ configTemplate.is('load') }}"
          ng-click="configTemplate.toggle('load');"
          aria-label="Load Saved Search">
          <i aria-hidden="true" class="fa fa-folder-open-o"></i>
        </button>
      </kbn-tooltip>
    </div>
  </navbar>

  <config config-template="configTemplate" config-object="opts" config-close="configClose"></config>

  <div class="container-fluid" role="main">
    <div class="row">
      <filter-bar state="state"></filter-bar>
    </div>
    <div class="row">
      <div class="col-md-2 sidebar-container collapsible-sidebar">
        <disc-field-chooser
          fields="fields"
          toggle="toggleField"
          refresh="refreshFieldList"
          data="rows"
          filter="filterQuery"
          index-pattern="searchSource.get('index')"
          index-pattern-list="opts.indexPatternList"
          state="state">
        </disc-field-chooser>
      </div>

      <div class="discover-wrapper col-md-10">

        <div class="discover-info">
          <span ng-show="opts.savedSearch.id" class="discover-info-title">
            <span bindonce bo-bind="opts.savedSearch.title"></span>
            <i aria-label="Reload saved query" tooltip="Reload saved query" ng-click="resetQuery();" class="fa fa-undo small"></i>
          </span>
<<<<<<< HEAD

=======
>>>>>>> dd9ff185
          <strong class="discover-info-hits">{{(hits || 0) | number:0}}</strong>
          <ng-pluralize count="hits" when="{'1':'hit', 'other':'hits'}"></ng-pluralize>
        </div>

        <div class="discover-content">
          <!-- no results -->
          <div ng-show="resultState === 'none'">
              <div class="col-md-10 col-md-offset-1">

                <h1>No results found <i aria-hidden="true" class="fa fa-meh-o"></i></h1>

                <p>
                  Unfortunately I could not find any results matching your search. I tried really hard. I looked all over the place and frankly, I just couldn't find anything good. Help me, help you. Here's some ideas:
                </p>

                <div class="shard-failures" ng-show="failures">
                  <h3>Shard Failures</h3>
                  <p>The following shard failures ocurred:</p>
                  <ul>
                    <li ng-repeat="failure in failures | limitTo: failuresShown"><strong>Index:</strong> {{failure.index}} <strong>Shard:</strong> {{failure.shard}} <strong>Reason:</strong> {{failure.reason}} </li>
                  </ul>
                  <a ng-click="showAllFailures()" ng-if="failures.length > failuresShown" title="Show More">Show More</a>
                  <a ng-click="showLessFailures()" ng-if="failures.length === failuresShown && failures.length > 5" title="Show Less">Show Less</a>
                </div>

                <div ng-show="opts.timefield">
                  <p>
                    <h3>Expand your time range</h3>
                    <p>I see you are looking at an index with a date field. It is possible your query does not match anything in the current time range, or that there is no data at all in the currently selected time range. Click the button below to open the time picker. For future reference you can open the time picker by clicking the <a class="btn btn-xs navbtn" ng-click="toggleTimepicker(); toggledTimepicker = !toggledTimepicker" aria-expanded="{{toggledTimepicker}}" aria-label="time picker">time picker <i aria-hidden="true" class="fa fa-clock-o"></i></a> in the top right corner of your screen.
                  </p>
                </div>

                <h3>Refine your query</h3>
                <p>
                  The search bar at the top uses Elasticsearch's support for Lucene Query String syntax. Let's say we're searching web server logs that have been parsed into a few fields.
                </p>

                <p>
                  <h4>Examples:</h4>
                  Find requests that contain the number 200, in any field:
                  <pre>200</pre>

                  Or we can search in a specific field. Find 200 in the status field:
                  <pre>status:200</pre>

                  Find all status codes between 400-499:
                  <pre>status:[400 TO 499]</pre>

                  Find status codes 400-499 with the extension php:
                  <pre>status:[400 TO 499] AND extension:PHP</pre>

                  Or HTML
                  <pre>status:[400 TO 499] AND (extension:php OR extension:html)</pre>
                </p>

              </div>
          </div>

          <!-- loading -->
          <div ng-show="resultState === 'loading'">
            <div class="discover-overlay">
              <h2>Searching</h2>
              <div class="spinner large"></div>
              <div ng-show="fetchStatus">{{fetchStatus.complete}}/{{fetchStatus.total}}</div>
            </div>
          </div>

          <!-- result -->
          <div class="results" ng-show="resultState === 'ready'">
            <div class="discover-timechart" ng-if="opts.timefield">
              <div class="results-interval">
                <select
                  class="form-control"
                  ng-model="state.interval"
                  ng-options="interval.val as interval.display for interval in intervalOptions | filter: optionEnabled"
                  >
                </select>
              </div>

              <center class="small">
                <span tooltip="To change the time, click the clock icon in the navigation bar">{{timeRange.from | moment}} - {{timeRange.to | moment}}</span>
              </center>

              <div ng-show="fetchStatus.hitCount === 0" class="discover-overlay vis-overlay">
                <div class="spinner large"> </div>
              </div>

              <visualize ng-if="vis && rows.length != 0" vis="vis" es-resp="mergedEsResp" search-source="searchSource"></visualize>
            </div>

            <div class="discover-table"
              fixed-scroll='table'
              fixed-scroll-trigger="state.columns">

              <doc-table
                hits="rows"
                index-pattern="indexPattern"
                sorting="state.sort"
                columns="state.columns"
                infinite-scroll="true"
                filter="filterQuery">
              </doc-table>

              <div ng-if="rows.length == opts.sampleSize" class="discover-table-footer">
                <center>
                  These are the first {{opts.sampleSize}} results matching your query,
                  refine your search to see more. <a ng-click="toTop()" title="Back to top">Back to top.</a>
                </center>
              </div>
            </div>
          </div>
        </div>
      </div>
    </div>
  </div>
</div><|MERGE_RESOLUTION|>--- conflicted
+++ resolved
@@ -78,10 +78,7 @@
             <span bindonce bo-bind="opts.savedSearch.title"></span>
             <i aria-label="Reload saved query" tooltip="Reload saved query" ng-click="resetQuery();" class="fa fa-undo small"></i>
           </span>
-<<<<<<< HEAD
 
-=======
->>>>>>> dd9ff185
           <strong class="discover-info-hits">{{(hits || 0) | number:0}}</strong>
           <ng-pluralize count="hits" when="{'1':'hit', 'other':'hits'}"></ng-pluralize>
         </div>
