--- conflicted
+++ resolved
@@ -5,11 +5,6 @@
  * in compliance with, at your election, the Elastic License 2.0 or the Server
  * Side Public License, v 1.
  */
-<<<<<<< HEAD
 export { resolvers as versionHandlerResolvers } from './handler_resolvers';
 export { CoreVersionedRouter } from './core_versioned_router';
-=======
-
-export { CoreVersionedRouter } from './core_versioned_router';
-export type { HandlerResolutionStrategy } from './types';
->>>>>>> 7ee14bc1
+export type { HandlerResolutionStrategy } from './types';