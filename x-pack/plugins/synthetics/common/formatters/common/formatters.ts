/*
 * Copyright Elasticsearch B.V. and/or licensed to Elasticsearch B.V. under one
 * or more contributor license agreements. Licensed under the Elastic License
 * 2.0; you may not use this file except in compliance with the Elastic License
 * 2.0.
 */

import { CommonFields, ConfigKey, SourceType } from '../../runtime_types/monitor_management';
import { arrayToJsonFormatter, stringToJsonFormatter, FormatterFn } from '../formatting_utils';

export type Formatter = null | FormatterFn;

export type CommonFormatMap = Record<keyof CommonFields | ConfigKey.NAME, Formatter>;

export const commonFormatters: CommonFormatMap = {
  [ConfigKey.APM_SERVICE_NAME]: stringToJsonFormatter,
  [ConfigKey.NAME]: stringToJsonFormatter,
  [ConfigKey.LOCATIONS]: null,
  [ConfigKey.MONITOR_TYPE]: null,
  [ConfigKey.ENABLED]: null,
  [ConfigKey.ALERT_CONFIG]: null,
  [ConfigKey.CONFIG_ID]: null,
  [ConfigKey.NAMESPACE]: stringToJsonFormatter,
  [ConfigKey.REVISION]: null,
  [ConfigKey.MONITOR_SOURCE_TYPE]: null,
  [ConfigKey.FORM_MONITOR_TYPE]: null,
  [ConfigKey.JOURNEY_ID]: stringToJsonFormatter,
  [ConfigKey.PROJECT_ID]: stringToJsonFormatter,
  [ConfigKey.CUSTOM_HEARTBEAT_ID]: stringToJsonFormatter,
  [ConfigKey.ORIGINAL_SPACE]: stringToJsonFormatter,
  [ConfigKey.CONFIG_HASH]: null,
<<<<<<< HEAD
  [ConfigKey.MONITOR_QUERY_ID]: stringToJsonFormatter,
=======
  [ConfigKey.MONITOR_QUERY_ID]: null,
  [ConfigKey.PARAMS]: null,
>>>>>>> 28261af7
  [ConfigKey.SCHEDULE]: (fields) =>
    JSON.stringify(
      `@every ${fields[ConfigKey.SCHEDULE]?.number}${fields[ConfigKey.SCHEDULE]?.unit}`
    ),
  [ConfigKey.TAGS]: arrayToJsonFormatter,
  [ConfigKey.TIMEOUT]: (fields) => secondsToCronFormatter(fields[ConfigKey.TIMEOUT] || undefined),
  [ConfigKey.MONITOR_SOURCE_TYPE]: (fields) =>
    fields[ConfigKey.MONITOR_SOURCE_TYPE] || SourceType.UI,
};

export const secondsToCronFormatter = (value: string = '') => (value ? `${value}s` : null);<|MERGE_RESOLUTION|>--- conflicted
+++ resolved
@@ -29,12 +29,8 @@
   [ConfigKey.CUSTOM_HEARTBEAT_ID]: stringToJsonFormatter,
   [ConfigKey.ORIGINAL_SPACE]: stringToJsonFormatter,
   [ConfigKey.CONFIG_HASH]: null,
-<<<<<<< HEAD
   [ConfigKey.MONITOR_QUERY_ID]: stringToJsonFormatter,
-=======
-  [ConfigKey.MONITOR_QUERY_ID]: null,
   [ConfigKey.PARAMS]: null,
->>>>>>> 28261af7
   [ConfigKey.SCHEDULE]: (fields) =>
     JSON.stringify(
       `@every ${fields[ConfigKey.SCHEDULE]?.number}${fields[ConfigKey.SCHEDULE]?.unit}`
