--- conflicted
+++ resolved
@@ -472,22 +472,6 @@
   - command: '.buildkite/scripts/steps/functional/on_merge_unsupported_ftrs.sh'
     label: Trigger unsupported ftr tests
     timeout_in_minutes: 10
-<<<<<<< HEAD
-    depends_on:
-      - build
-      - quick_checks
-      - linting
-      - linting_with_types
-    agents:
-      image: family/kibana-ubuntu-2004
-      imageProject: elastic-images-qa
-      provider: gcp
-      machineType: n2-standard-2
-
-  - command: .buildkite/scripts/steps/checks.sh
-    label: 'Checks'
-=======
->>>>>>> 2850f684
     agents:
       image: family/kibana-ubuntu-2004
       imageProject: elastic-images-qa
@@ -518,25 +502,7 @@
       machineType: n2-standard-2
       preemptible: true
     timeout_in_minutes: 60
-<<<<<<< HEAD
-    retry:
-      automatic:
-        - exit_status: '-1'
-          limit: 3
-
-  - command: .buildkite/scripts/steps/storybooks/build_and_upload.sh
-    label: 'Build Storybooks'
-    agents:
-      image: family/kibana-ubuntu-2004
-      imageProject: elastic-images-qa
-      provider: gcp
-      machineType: n2-standard-8
-      preemptible: true
-    key: storybooks
-    timeout_in_minutes: 80
-=======
     soft_fail: true
->>>>>>> 2850f684
     retry:
       automatic:
         - exit_status: '-1'
