--- conflicted
+++ resolved
@@ -21,11 +21,7 @@
 import { partition } from 'lodash';
 import { showMemoizedErrorNotification } from '../lens_ui_errors';
 import { TableInspectorAdapter } from '../editor_frame_service/types';
-<<<<<<< HEAD
-import { Datasource, IndexPatternMap } from '../types';
-=======
-import { Datasource, DatasourcePublicAPI } from '../types';
->>>>>>> aba8af4f
+import { Datasource, DatasourcePublicAPI, IndexPatternMap } from '../types';
 
 /**
  * Joins a series of queries.
@@ -95,15 +91,6 @@
       isVisible,
     };
   }
-<<<<<<< HEAD
-  const [firstLayerId] = currentDatasource.getLayers(datasourceState);
-  const datasourceAPI = currentDatasource.getPublicAPI({
-    layerId: firstLayerId,
-    state: datasourceState,
-    indexPatterns,
-  });
-=======
-
   let datasourceAPI: DatasourcePublicAPI;
 
   try {
@@ -111,6 +98,7 @@
     datasourceAPI = currentDatasource.getPublicAPI({
       layerId: firstLayerId,
       state: datasourceState,
+      indexPatterns,
     });
   } catch (error) {
     showMemoizedErrorNotification(error);
@@ -121,7 +109,6 @@
       isVisible,
     };
   }
->>>>>>> aba8af4f
   // maybe add also datasourceId validation here?
   if (datasourceAPI.datasourceId !== 'indexpattern') {
     return {
