/*
 * Copyright Elasticsearch B.V. and/or licensed to Elasticsearch B.V. under one
 * or more contributor license agreements. Licensed under the Elastic License
 * 2.0; you may not use this file except in compliance with the Elastic License
 * 2.0.
 */

import { useQuery, useQueryClient } from '@tanstack/react-query';
import type {
  GraphRequest,
  GraphResponse,
} from '@kbn/cloud-security-posture-common/types/graph/latest';
import { useMemo } from 'react';
import { EVENT_GRAPH_VISUALIZATION_API } from '../../../../../common/constants';
import { useHttp } from '../../../../common/lib/kibana';

/**
 * Interface for the input parameters of the useFetchGraphData hook.
 */
export interface UseFetchGraphDataParams {
  /**
   * The request object containing the query parameters for the graph data.
   */
  req: GraphRequest;
  /**
   * Optional configuration options for the query.
   */
  options?: {
    /**
     * If false, the query will not automatically run.
     * Defaults to true.
     */
    enabled?: boolean;
    /**
     * If true, the query will refetch on window focus.
     * Defaults to true.
     */
    refetchOnWindowFocus?: boolean;
<<<<<<< HEAD
    /**
     * If true, the query will keep previous data till new data received.
     * Defaults to false.
     */
    keepPreviousData?: boolean;
=======
>>>>>>> e4298492
  };
}

/**
 * Interface for the result of the useFetchGraphData hook.
 */
export interface UseFetchGraphDataResult {
  /**
   * Indicates if the query is currently loading.
   */
  isLoading: boolean;
  /**
   * Indicates if the query is currently fetching.
   */
  isFetching: boolean;
  /**
   * Indicates if there was an error during the query.
   */
  isError: boolean;
  /**
   * The data returned from the query.
   */
  data?: GraphResponse;
  /**
   * Function to manually refresh the query.
   */
  refresh: () => void;
}

/**
 * Hook to fetch event's graph visualization data.
 *
 * @param params - The input parameters for the hook.
 * @returns The result of the hook.
 */
export const useFetchGraphData = ({
  req,
  options,
}: UseFetchGraphDataParams): UseFetchGraphDataResult => {
<<<<<<< HEAD
  const queryClient = useQueryClient();
  const { esQuery, eventIds, start, end } = req.query;
  const http = useHttp();
  const QUERY_KEY = ['useFetchGraphData', eventIds, start, end, esQuery];

  const { isLoading, isError, data, isFetching } = useQuery<GraphResponse>(
=======
  const { eventIds, start, end, esQuery } = req.query;
  const http = useHttp();
  const QUERY_KEY = useMemo(
    () => ['useFetchGraphData', eventIds, start, end, esQuery],
    [end, esQuery, eventIds, start]
  );

  const { isLoading, isError, data } = useQuery<GraphResponse>(
>>>>>>> e4298492
    QUERY_KEY,
    () => {
      return http.post<GraphResponse>(EVENT_GRAPH_VISUALIZATION_API, {
        version: '1',
        body: JSON.stringify(req),
      });
    },
    {
      enabled: options?.enabled ?? true,
      refetchOnWindowFocus: options?.refetchOnWindowFocus ?? true,
<<<<<<< HEAD
      keepPreviousData: options?.keepPreviousData ?? false,
=======
>>>>>>> e4298492
    }
  );

  return {
    isLoading,
    isFetching,
    isError,
    data,
    refresh: () => {
      queryClient.invalidateQueries(QUERY_KEY);
    },
  };
};<|MERGE_RESOLUTION|>--- conflicted
+++ resolved
@@ -36,14 +36,11 @@
      * Defaults to true.
      */
     refetchOnWindowFocus?: boolean;
-<<<<<<< HEAD
     /**
      * If true, the query will keep previous data till new data received.
      * Defaults to false.
      */
     keepPreviousData?: boolean;
-=======
->>>>>>> e4298492
   };
 }
 
@@ -83,23 +80,15 @@
   req,
   options,
 }: UseFetchGraphDataParams): UseFetchGraphDataResult => {
-<<<<<<< HEAD
   const queryClient = useQueryClient();
   const { esQuery, eventIds, start, end } = req.query;
-  const http = useHttp();
-  const QUERY_KEY = ['useFetchGraphData', eventIds, start, end, esQuery];
-
-  const { isLoading, isError, data, isFetching } = useQuery<GraphResponse>(
-=======
-  const { eventIds, start, end, esQuery } = req.query;
   const http = useHttp();
   const QUERY_KEY = useMemo(
     () => ['useFetchGraphData', eventIds, start, end, esQuery],
     [end, esQuery, eventIds, start]
   );
 
-  const { isLoading, isError, data } = useQuery<GraphResponse>(
->>>>>>> e4298492
+  const { isLoading, isError, data, isFetching } = useQuery<GraphResponse>(
     QUERY_KEY,
     () => {
       return http.post<GraphResponse>(EVENT_GRAPH_VISUALIZATION_API, {
@@ -110,10 +99,7 @@
     {
       enabled: options?.enabled ?? true,
       refetchOnWindowFocus: options?.refetchOnWindowFocus ?? true,
-<<<<<<< HEAD
       keepPreviousData: options?.keepPreviousData ?? false,
-=======
->>>>>>> e4298492
     }
   );
 
